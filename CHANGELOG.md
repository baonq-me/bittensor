# Changelog

<<<<<<< HEAD
## 7.0.0 / 2024-05-17

## What's Changed
* Fix broken link in contrib/RELEASE_GUIDELINES #1821 by @thewhaleking in https://github.com/opentensor/bittensor/pull/1823
* Tests: Added coverage for set_weights by @ibraheem-opentensor in https://github.com/opentensor/bittensor/pull/1825
* Remove irrelevant call to get_delegates method. by @RomanCh-OT in https://github.com/opentensor/bittensor/pull/1826
* Support for string mnemonic thru cli when regenerating coldkeys by @ibraheem-opentensor in https://github.com/opentensor/bittensor/pull/1815
* Logging: Added _primary_loggers by @ibraheem-opentensor in https://github.com/opentensor/bittensor/pull/1797
* Add in check for minimum stake for unstaking by @thewhaleking in https://github.com/opentensor/bittensor/pull/1832
* Cache get_decoder_class by @thewhaleking in https://github.com/opentensor/bittensor/pull/1834
* Warmfix/change decoder cacheing by @thewhaleking in https://github.com/opentensor/bittensor/pull/1842
* Fix typo in warmfix by @thewhaleking in https://github.com/opentensor/bittensor/pull/1844
* Add the command btcli root list_delegates_lite to handle the Delegate… by @RomanCh-OT in https://github.com/opentensor/bittensor/pull/1840
* Change: console.error => console.print by @thewhaleking in https://github.com/opentensor/bittensor/pull/1849
* Small fix with receiving delegates based on a 4-hour archive block by @RomanCh-OT in https://github.com/opentensor/bittensor/pull/1854
* Replace torch with numpy by @sepehr-opentensor in https://github.com/opentensor/bittensor/pull/1786
* Versioning: Enforcement for eth-utils by @ibraheem-opentensor in https://github.com/opentensor/bittensor/pull/1852
* Versioning: Dependencies for FastAPI for Apple M's by @ibraheem-opentensor in https://github.com/opentensor/bittensor/pull/1855
* Retrieving error types from the metadata of the Substrate palette SubtensorModule for the btcli console (logic) by @RomanCh-OT in https://github.com/opentensor/bittensor/pull/1862
* Add version check caching, fix version comparison by @olzhasar-reef in https://github.com/opentensor/bittensor/pull/1835
* Tests: Added coverage for root.py by @ibraheem-opentensor in https://github.com/opentensor/bittensor/pull/1877
* Tests: Added coverage for network.py by @ibraheem-opentensor in https://github.com/opentensor/bittensor/pull/1879
* Tests: extends coverage for overview cmd part 1 by @gus-opentensor in https://github.com/opentensor/bittensor/pull/1873
* Tests: Added coverage for Unstaking by @ibraheem-opentensor in https://github.com/opentensor/bittensor/pull/1878
* Tests: Added coverage for staking by @ibraheem-opentensor in https://github.com/opentensor/bittensor/pull/1837
* Tests: Added coverage for Delegation by @ibraheem-opentensor in https://github.com/opentensor/bittensor/pull/1874
* Updated error message and a test typo. by @thewhaleking in https://github.com/opentensor/bittensor/pull/1871
* fix: deprecated usage of `Balances::transfer` method by @orriin in https://github.com/opentensor/bittensor/pull/1886
* Fix Type Annotation by @opendansor in https://github.com/opentensor/bittensor/pull/1895
* Docstrings updates for list delegate lite feature by @rajkaramchedu in https://github.com/opentensor/bittensor/pull/1890
* Add Pre-commit Checker in scripts. Helps reduce CI calls. by @RomanCh-OT in https://github.com/opentensor/bittensor/pull/1893
* fix get_coldkey_password_from_environment resolving wrong password by @mjurbanski-reef in https://github.com/opentensor/bittensor/pull/1843
* Drop python 3.8 support by @mjurbanski-reef in https://github.com/opentensor/bittensor/pull/1892
* feat: Refactor phase 2 overview cmd & add test cov. Adds factories by @gus-opentensor in https://github.com/opentensor/bittensor/pull/1887

## New Contributors
* @andreea-popescu-reef made their first contribution in https://github.com/opentensor/bittensor/pull/1777
* @thewhaleking made their first contribution in https://github.com/opentensor/bittensor/pull/1823
* @RomanCh-OT made their first contribution in https://github.com/opentensor/bittensor/pull/1826
* @olzhasar-reef made their first contribution in https://github.com/opentensor/bittensor/pull/1835
* @orriin made their first contribution in https://github.com/opentensor/bittensor/pull/1886
* @opendansor made their first contribution in https://github.com/opentensor/bittensor/pull/1895

**Full Changelog**: https://github.com/opentensor/bittensor/compare/v6.12.0...v7.0.0

=======
>>>>>>> bfb5de7f

## 6.12.0 / 2024-04-29

## What's Changed
* Tests: Axon to_string patch import by @ibraheem-opentensor in https://github.com/opentensor/bittensor/pull/1785
* Tests: Extends coverage on Serving extrinsics methods by @ibraheem-opentensor in https://github.com/opentensor/bittensor/pull/1783
* Fix: CVE-2024-24762 FastAPI by @gus-opentensor in https://github.com/opentensor/bittensor/pull/1800
* Fix: CVE-2024-26130 | vulnerability cryptography by @gus-opentensor in https://github.com/opentensor/bittensor/pull/1801
* fix PR templates by @mjurbanski-reef in https://github.com/opentensor/bittensor/pull/1778
* Fix: SNYK-PYTHON-CERTIFI-5805047 | Vulnerability Certifi by @ibraheem-opentensor in https://github.com/opentensor/bittensor/pull/1816
* Tests: Extends test coverage on Registration methods by @ibraheem-opentensor in https://github.com/opentensor/bittensor/pull/1814
* Fix: Wallet overwrite functionality by @ibraheem-opentensor in https://github.com/opentensor/bittensor/pull/1802


**Full Changelog**: https://github.com/opentensor/bittensor/compare/v6.11.0...v6.12.0

## 6.11.0 / 2024-04-11

## What's Changed
* Tests: Adds coverage to subtensor help method & determine_chain_endpoint_and_network by @gus-opentensor in https://github.com/opentensor/bittensor/pull/1761
* [bug fix] Fix import json by @camfairchild in https://github.com/opentensor/bittensor/pull/1759
* Remove context management for substrate in subtensor by @sepehr-opentensor in https://github.com/opentensor/bittensor/pull/1766
* Tests: Extends coverage on axon methods by @gus-opentensor in https://github.com/opentensor/bittensor/pull/1769
* Revert nonce implementation fix by @ifrit98 in https://github.com/opentensor/bittensor/pull/1774
* remove tests from package distribution by @mjurbanski-reef in https://github.com/opentensor/bittensor/pull/1779
* Tests: Extends test coverage on Senate methods by @ibraheem-opentensor in https://github.com/opentensor/bittensor/pull/1781

## New Contributors
* @mjurbanski-reef made their first contribution in https://github.com/opentensor/bittensor/pull/1779
* @ibraheem-opentensor made their first contribution in https://github.com/opentensor/bittensor/pull/1781

**Full Changelog**: https://github.com/opentensor/bittensor/compare/v6.10.1...v6.11.0
## 6.10.1 / 2024-04-05
## What's Changed
* Revert nonce implementation fix #1774: Breaking change needs to telegraphed in next release.

## 6.10.0 / 2024-03-25

## What's Changed
* handle req args by parsing and raising by @ifrit98 in https://github.com/opentensor/bittensor/pull/1733
* Replace wildcard imports with specific imports by @brueningf in https://github.com/opentensor/bittensor/pull/1724
* Logging Refactor by @sepehr-opentensor in https://github.com/opentensor/bittensor/pull/1751
* Update DEBUGGING.md by @e-gons in https://github.com/opentensor/bittensor/pull/1755
* fix: nonce implementation by @GentikSolm in https://github.com/opentensor/bittensor/pull/1754

## New Contributors
* @sepehr-opentensor made their first contribution in https://github.com/opentensor/bittensor/pull/1751
* @e-gons made their first contribution in https://github.com/opentensor/bittensor/pull/1755
* @GentikSolm made their first contribution in https://github.com/opentensor/bittensor/pull/1754

**Full Changelog**: https://github.com/opentensor/bittensor/compare/v6.9.3...v6.10.0

<<<<<<< HEAD
=======


>>>>>>> bfb5de7f
## 6.9.3 / 2024-03-12

## What's Changed
* Release/6.9.2 by @ifrit98 in https://github.com/opentensor/bittensor/pull/1743


**Full Changelog**: https://github.com/opentensor/bittensor/compare/v6.9.2...v6.9.3


## 6.9.2 / 2024-03-08

## What's Changed
* Change error into a warning if not using archive. Impossible to tell if local is lite or full node.


**Full Changelog**: https://github.com/opentensor/bittensor/compare/v6.9.1...v6.9.2


## 6.9.1 / 2024-03-08

## What's Changed
* Hotfix for reversing comparison operator for block checking to raise error if not using archive nodes


**Full Changelog**: https://github.com/opentensor/bittensor/compare/v6.9.0...v6.9.1


## 6.9.0 / 2024-03-07

## What's Changed
* Doc: Updates WalletBalanceCommand docstring by @gus-opentensor in https://github.com/opentensor/bittensor/pull/1716
* feature: metapgraph.py now passing type check by @gus-opentensor in https://github.com/opentensor/bittensor/pull/1721
* fix: Updates `btcli wallet balance --all` to get proper Wallet Name & Coldkey Address sets by @gus-opentensor in https://github.com/opentensor/bittensor/pull/1720
* Feature/prompt set identity on btcli/phil by @ifrit98 in https://github.com/opentensor/bittensor/pull/1719
* Fix: Raises error when exceeding block max on metagraph by @gus-opentensor in https://github.com/opentensor/bittensor/pull/1722
* Release/6.8.2 by @ifrit98 in https://github.com/opentensor/bittensor/pull/1730
* Expands type checking to subtensor by @gus-opentensor in https://github.com/opentensor/bittensor/pull/1731
* Feature: Synapse passing type check by @gus-opentensor in https://github.com/opentensor/bittensor/pull/1725
* bump req for security vulnerability in crpytography by @ifrit98 in https://github.com/opentensor/bittensor/pull/1718
* Fix: proper association with wallet dir and coldkey addr #1739 by @gus-opentensor & @sepehr-opentensor 
* Fixed event lookup on new network added #1741 by @shibshib 

**Full Changelog**: https://github.com/opentensor/bittensor/compare/v6.8.2...v6.9.0


## 6.8.2 / 2024-03-01

## What's Changed
* Set weights fix retry and check mechanism by @ifrit98 in https://github.com/opentensor/bittensor/pull/1729


**Full Changelog**: https://github.com/opentensor/bittensor/compare/v6.8.1...v6.8.2


## 6.8.1 / 2024-02-22

## What's Changed
* Hotfix revert dendrite streaming call to use `synapse.process_streaming_response` func instead of Starlette `iter_any()` from response object.


**Full Changelog**: https://github.com/opentensor/bittensor/compare/v6.8.0...v6.8.1


## 6.8.0 / 2024-02-16

## What's Changed
* Release/6.7.2 by @ifrit98 in https://github.com/opentensor/bittensor/pull/1695
* close synchronosuly on __del__ by @ifrit98 in https://github.com/opentensor/bittensor/pull/1700
* CI: Flake8 by @gus-opentensor in https://github.com/opentensor/bittensor/pull/1701
* logging off switch by @ifrit98 in https://github.com/opentensor/bittensor/pull/1704
* Extrinsic update by @ifrit98 in https://github.com/opentensor/bittensor/pull/1703
* Bittensor shared request layer by @ifrit98 in https://github.com/opentensor/bittensor/pull/1698
* Add no_prompt argument to help printout in https://github.com/opentensor/bittensor/pull/1707 
* Adds mypi typechecking to circleci by @gus-opentensor in https://github.com/opentensor/bittensor/pull/1705 
* Remove set weights ttl now that we have a better extrinsic method by @ifrit98
* Bug fix in overview command for dereg stake with outdated `stake_info` object fields by @ifrit98 in https://github.com/opentensor/bittensor/pull/1712 
* Moves mock wallet creation to temp dir by @gus-opentensor in https://github.com/opentensor/bittensor/pull/1711 


**Full Changelog**: https://github.com/opentensor/bittensor/compare/v6.7.2...v6.8.0


## 6.7.2 / 2024-02-08

## What's Changed
* Release/6.7.1 by @ifrit98 in https://github.com/opentensor/bittensor/pull/1688
* Increases test coverage for cli & chain_data by @gus-opentensor in https://github.com/opentensor/bittensor/pull/1690
* Subtensor/update pysubstrate latest/phil by @ifrit98 in https://github.com/opentensor/bittensor/pull/1684
* Update staging to latest master by @ifrit98 in https://github.com/opentensor/bittensor/pull/1691
* return messages with subtensor extrinsic to set weights by @ifrit98 in https://github.com/opentensor/bittensor/pull/1692
* Logging/debug to trace axon by @ifrit98 in https://github.com/opentensor/bittensor/pull/1694


**Full Changelog**: https://github.com/opentensor/bittensor/compare/v6.7.1...v6.7.2


## 6.7.1 / 2024-02-02

## What's Changed
* Release/6.7.0 by @ifrit98 in https://github.com/opentensor/bittensor/pull/1674
* Eighth (final) docstrings formatting PR by @rajkaramchedu in https://github.com/opentensor/bittensor/pull/1678
* Sixth docstrings formatting PR by @rajkaramchedu in https://github.com/opentensor/bittensor/pull/1676
* Seventh docstrings formatting PR by @rajkaramchedu in https://github.com/opentensor/bittensor/pull/1677
* Update README.md by @unconst in https://github.com/opentensor/bittensor/pull/1679
* Update README.md by @unconst in https://github.com/opentensor/bittensor/pull/1680
* black formatting by @ifrit98 in https://github.com/opentensor/bittensor/pull/1685
* burn -> recycle for public facing code by @ifrit98 in https://github.com/opentensor/bittensor/pull/1681
* Expands test coverage and coverts python unittest classes to pure pytest by @gus-opentensor in https://github.com/opentensor/bittensor/pull/1686
* wrap set weights in a ttl multiprocessing call so we don't hang past TTL by @ifrit98 in https://github.com/opentensor/bittensor/pull/1687

## New Contributors
* @gus-opentensor made their first contribution in https://github.com/opentensor/bittensor/pull/1686

**Full Changelog**: https://github.com/opentensor/bittensor/compare/v6.7.0...v6.7.1



## 6.7.0 / 2024-01-25

## What's Changed
* First docstrings formatting PR by @rajkaramchedu in https://github.com/opentensor/bittensor/pull/1663
* Second docstrings formatting PR by @rajkaramchedu in https://github.com/opentensor/bittensor/pull/1665
* Third docstrings formatting PR by @rajkaramchedu in https://github.com/opentensor/bittensor/pull/1666
* updated mac yaml mac yaml by @dougsillars in https://github.com/opentensor/bittensor/pull/1668
* Fourth docstrings formatting PR by @rajkaramchedu in https://github.com/opentensor/bittensor/pull/1670
* Fifth docstrings formatting PR by @rajkaramchedu in https://github.com/opentensor/bittensor/pull/1671
* ensure branch off from staging and rm old docs by @ifrit98 in https://github.com/opentensor/bittensor/pull/1667
* staging black format fix by @ifrit98 in https://github.com/opentensor/bittensor/pull/1669
* wallet history url for taostats by @ifrit98 in https://github.com/opentensor/bittensor/pull/1672
* take bt.config as a first argument regardless if specified by @ifrit98 in https://github.com/opentensor/bittensor/pull/1664
* Hparams update by @ifrit98 in https://github.com/opentensor/bittensor/pull/1673

## New Contributors
* @rajkaramchedu made their first contribution in https://github.com/opentensor/bittensor/pull/1663
* @dougsillars made their first contribution in https://github.com/opentensor/bittensor/pull/1668

**Full Changelog**: https://github.com/opentensor/bittensor/compare/v6.6.1...v6.7.0


## 6.6.1 / 2024-01-17

## What's Changed
* bittensor README update by @Jackalgirl in https://github.com/opentensor/bittensor/pull/1650
* Bugfix btcli fix args by @ifrit98 in https://github.com/opentensor/bittensor/pull/1654

## New Contributors
* @Jackalgirl made their first contribution in https://github.com/opentensor/bittensor/pull/1650

**Full Changelog**: https://github.com/opentensor/bittensor/compare/v6.6.0...v6.6.1


## 6.6.0 / 2024-01-08

## What's Changed
* Add commitment support to MockSubtensor by @agoncharov-reef in https://github.com/opentensor/bittensor/pull/1635
* don't prenormalize weights in btcli boost/slash by @ifrit98 in https://github.com/opentensor/bittensor/pull/1636
* feat(wallets.py): add wallet history command by @saqib-codes-11 in https://github.com/opentensor/bittensor/pull/1638
* Update taostats link by @mogmachine in https://github.com/opentensor/bittensor/pull/1641
* update wallet history command to right justify and fmt 3 decimal places by @ifrit98 in https://github.com/opentensor/bittensor/pull/1639

## New Contributors
* @agoncharov-reef made their first contribution in https://github.com/opentensor/bittensor/pull/1635
* @saqib-codes-11 made their first contribution in https://github.com/opentensor/bittensor/pull/1638

**Full Changelog**: https://github.com/opentensor/bittensor/compare/v6.5.0...v6.6.0


## 6.5.0 / 2023-12-19

## What's Changed
* Logging/axon handling refactor by @ifrit98 in https://github.com/opentensor/bittensor/pull/1627
* Add decoding to get_commitment helper function to return original value by @ifrit98 in https://github.com/opentensor/bittensor/pull/1630
* don't print subtensor message on cli by @ifrit98 in https://github.com/opentensor/bittensor/pull/1625
* Add tab autocompletion to btcli by @ifrit98 in https://github.com/opentensor/bittensor/pull/1628


**Full Changelog**: https://github.com/opentensor/bittensor/compare/v6.4.4...v6.5.0


## 6.4.4 / 2023-12-14

## What's Changed

* Merge/master642 staging no-ff by @ifrit98 in https://github.com/opentensor/bittensor/pull/1615
* print help message on error for subcommands by @ifrit98 in https://github.com/opentensor/bittensor/pull/1618
* Metadata/commitments by @ifrit98 in https://github.com/opentensor/bittensor/pull/1621

## New Contributors
* @omahs made their first contribution in https://github.com/opentensor/bittensor/pull/1553
* @surcyf123 made their first contribution in https://github.com/opentensor/bittensor/pull/1569

**Full Changelog**: https://github.com/opentensor/bittensor/compare/v6.4.2...v6.4.4


## 6.4.2 / 2023-12-07

## What's Changed
* Fix broken explorer links https://github.com/opentensor/bittensor/pull/1607
* Fix spamming bittensor subtensor logging https://github.com/opentensor/bittensor/pull/1608
* Fix hanging subtensor websocket https://github.com/opentensor/bittensor/pull/1609
* Hparam update to palette: https://github.com/opentensor/bittensor/pull/1612

**Full Changelog**: https://github.com/opentensor/bittensor/compare/v6.4.1...v6.4.2


## 6.4.1 / 2023-12-01

## What's Changed
* add helpful messages to signal coming changes in https://github.com/opentensor/bittensor/pull/1600/commits/86c0c3ccfcd91d0e3ff87f53bdc3e9c5e68661da
* revert default subtensor network to finney in https://github.com/opentensor/bittensor/pull/1600/commits/8c69a3c15cd556384d0309e951f0a9b164dd36cb

**Full Changelog**: https://github.com/opentensor/bittensor/compare/v6.4.0...v6.4.1


## 6.4.0 / 2023-11-29

## What's Changed
* (un)Staking multiple avoid tx limit by @camfairchild in https://github.com/opentensor/bittensor/pull/1244
* additional logging for prometheus by @Eugene-hu in https://github.com/opentensor/bittensor/pull/1246
* Dataset fix by @isabella618033 in https://github.com/opentensor/bittensor/pull/1249
* Grab delegates details from GitHub by @camfairchild in https://github.com/opentensor/bittensor/pull/1245
* Add raw spec for local test and new bins by @camfairchild in https://github.com/opentensor/bittensor/pull/1243
* Fix list_delegates on non-archive nodes by @camfairchild in https://github.com/opentensor/bittensor/pull/1232
* Blacklist fixes + depreciation of old signatures by @Eugene-hu in https://github.com/opentensor/bittensor/pull/1240
* [BIT-636] Change u16 weight normalization to max-upscaling by @opentaco in https://github.com/opentensor/bittensor/pull/1241
* remove duplicate command #1228 by @camfairchild in https://github.com/opentensor/bittensor/pull/1231
* test_forward_priority_2nd_request_timeout fix by @isabella618033 in https://github.com/opentensor/bittensor/pull/1276
* Remove btcli query and btcli set_weights by @camfairchild in https://github.com/opentensor/bittensor/pull/1144
* Merge releases 4.0.0 and 4.0.1 back to staging by @camfairchild in https://github.com/opentensor/bittensor/pull/1306
* Improve development workflow documentation by @quac88 in https://github.com/opentensor/bittensor/pull/1262
* staging updates and fixes by @ifrit98 in https://github.com/opentensor/bittensor/pull/1540
* Add root get_weights command to btcli by @Rubberbandits in https://github.com/opentensor/bittensor/pull/1536
* Fix typo by @steffencruz in https://github.com/opentensor/bittensor/pull/1543
* remove duplicated debug message in dendrite by @ifrit98 in https://github.com/opentensor/bittensor/pull/1544
* Cli fix by @ifrit98 in https://github.com/opentensor/bittensor/pull/1541
* update faucet helpstr by @ifrit98 in https://github.com/opentensor/bittensor/pull/1542
* Added mechanism to sum all delegated tao by @shibshib in https://github.com/opentensor/bittensor/pull/1547
* Dict hash fix by @ifrit98 in https://github.com/opentensor/bittensor/pull/1548
* Release/6.1.0 by @ifrit98 in https://github.com/opentensor/bittensor/pull/1550
* Merge master by @ifrit98 in https://github.com/opentensor/bittensor/pull/1552
* Streaming fix by @ifrit98 in https://github.com/opentensor/bittensor/pull/1551
* Fix typos by @omahs in https://github.com/opentensor/bittensor/pull/1553
* Normalize weights in r get weights table by @camfairchild in https://github.com/opentensor/bittensor/pull/1556
* Dendrite & Synapse updates and fixes by @ifrit98 in https://github.com/opentensor/bittensor/pull/1555
* rm root flag in metagraph by @ifrit98 in https://github.com/opentensor/bittensor/pull/1558
* Max Faucet Runs == 3 by @ifrit98 in https://github.com/opentensor/bittensor/pull/1560
* replace unknown wallet params (chain mismatch) with key values by @ifrit98 in https://github.com/opentensor/bittensor/pull/1559
* Remove PoW registration cli and associated extrinsic by @ifrit98 in https://github.com/opentensor/bittensor/pull/1557
* Add btcli wallet balance by @ifrit98 in https://github.com/opentensor/bittensor/pull/1564
* Dendrite fixes by @ifrit98 in https://github.com/opentensor/bittensor/pull/1561
* Master into staging by @ifrit98 in https://github.com/opentensor/bittensor/pull/1570
* adding logging.exception by @surcyf123 in https://github.com/opentensor/bittensor/pull/1569
* Update network.py by @wildcommunist in https://github.com/opentensor/bittensor/pull/1568
* Subtensor Registry by @Eugene-hu in https://github.com/opentensor/bittensor/pull/1562
* add instructions for upgrading bittensor with outdated version check by @ifrit98 in https://github.com/opentensor/bittensor/pull/1571
* Add identity commands to btcli by @ifrit98 in https://github.com/opentensor/bittensor/pull/1566
* Add set_delegate_take command to btcli by @Rubberbandits in https://github.com/opentensor/bittensor/pull/1563
* Subtensor archive by @ifrit98 in https://github.com/opentensor/bittensor/pull/1575
* Bugfix/list delegates by @ifrit98 in https://github.com/opentensor/bittensor/pull/1577
* don't return result twice in query() by @ifrit98 in https://github.com/opentensor/bittensor/pull/1574
* rename logging.py so doesn't circ import by @ifrit98 in https://github.com/opentensor/bittensor/pull/1572
* add AxonInfo.<to|from>_string() by @ifrit98 in https://github.com/opentensor/bittensor/pull/1565
* don't print __is_set for recursive objects by @ifrit98 in https://github.com/opentensor/bittensor/pull/1573
* Adds docstrings for CLI for Sphynx documentation by @ifrit98 in https://github.com/opentensor/bittensor/pull/1579
* Master 630 into staging by @ifrit98 in https://github.com/opentensor/bittensor/pull/1590
* Registry cost 0.1 tao by @Eugene-hu in https://github.com/opentensor/bittensor/pull/1587
* Add swap_hotkey command to wallet by @ifrit98 in https://github.com/opentensor/bittensor/pull/1580
* Cuda fix by @ifrit98 in https://github.com/opentensor/bittensor/pull/1595
* Feature/local subtensor default by @ifrit98 in https://github.com/opentensor/bittensor/pull/1591
* Boost by @unconst in https://github.com/opentensor/bittensor/pull/1594
* avoid aiohttp <3.9.0 potential security issue by @ifrit98 in https://github.com/opentensor/bittensor/pull/1597
* update bittensor docstrings (overhaul) by @ifrit98 in https://github.com/opentensor/bittensor/pull/1592

## New Contributors
* @omahs made their first contribution in https://github.com/opentensor/bittensor/pull/1553
* @surcyf123 made their first contribution in https://github.com/opentensor/bittensor/pull/1569

**Full Changelog**: https://github.com/opentensor/bittensor/compare/v6.0.1...v6.4.0


## 6.3.0 / 2023-11-16

## What's Changed
* (un)Staking multiple avoid tx limit by @camfairchild in https://github.com/opentensor/bittensor/pull/1244
* additional logging for prometheus by @Eugene-hu in https://github.com/opentensor/bittensor/pull/1246
* Dataset fix by @isabella618033 in https://github.com/opentensor/bittensor/pull/1249
* Grab delegates details from GitHub by @camfairchild in https://github.com/opentensor/bittensor/pull/1245
* Add raw spec for local test and new bins by @camfairchild in https://github.com/opentensor/bittensor/pull/1243
* Fix list_delegates on non-archive nodes by @camfairchild in https://github.com/opentensor/bittensor/pull/1232
* Blacklist fixes + depreciation of old signatures by @Eugene-hu in https://github.com/opentensor/bittensor/pull/1240
* [BIT-636] Change u16 weight normalization to max-upscaling by @opentaco in https://github.com/opentensor/bittensor/pull/1241
* remove duplicate command #1228 by @camfairchild in https://github.com/opentensor/bittensor/pull/1231
* test_forward_priority_2nd_request_timeout fix by @isabella618033 in https://github.com/opentensor/bittensor/pull/1276
* Remove btcli query and btcli set_weights by @camfairchild in https://github.com/opentensor/bittensor/pull/1144
* Merge releases 4.0.0 and 4.0.1 back to staging by @camfairchild in https://github.com/opentensor/bittensor/pull/1306
* Improve development workflow documentation by @quac88 in https://github.com/opentensor/bittensor/pull/1262
* staging updates and fixes by @ifrit98 in https://github.com/opentensor/bittensor/pull/1540
* Add root get_weights command to btcli by @Rubberbandits in https://github.com/opentensor/bittensor/pull/1536
* Fix typo by @steffencruz in https://github.com/opentensor/bittensor/pull/1543
* remove duplicated debug message in dendrite by @ifrit98 in https://github.com/opentensor/bittensor/pull/1544
* Cli fix by @ifrit98 in https://github.com/opentensor/bittensor/pull/1541
* update faucet helpstr by @ifrit98 in https://github.com/opentensor/bittensor/pull/1542
* Added mechanism to sum all delegated tao by @shibshib in https://github.com/opentensor/bittensor/pull/1547
* Dict hash fix by @ifrit98 in https://github.com/opentensor/bittensor/pull/1548
* Release/6.1.0 by @ifrit98 in https://github.com/opentensor/bittensor/pull/1550
* Merge master by @ifrit98 in https://github.com/opentensor/bittensor/pull/1552
* Streaming fix by @ifrit98 in https://github.com/opentensor/bittensor/pull/1551
* Fix typos by @omahs in https://github.com/opentensor/bittensor/pull/1553
* Normalize weights in r get weights table by @camfairchild in https://github.com/opentensor/bittensor/pull/1556
* Dendrite & Synapse updates and fixes by @ifrit98 in https://github.com/opentensor/bittensor/pull/1555
* rm root flag in metagraph by @ifrit98 in https://github.com/opentensor/bittensor/pull/1558
* Max Faucet Runs == 3 by @ifrit98 in https://github.com/opentensor/bittensor/pull/1560
* replace unknown wallet params (chain mismatch) with key values by @ifrit98 in https://github.com/opentensor/bittensor/pull/1559
* Remove PoW registration cli and associated extrinsic by @ifrit98 in https://github.com/opentensor/bittensor/pull/1557
* Add btcli wallet balance by @ifrit98 in https://github.com/opentensor/bittensor/pull/1564
* Dendrite fixes by @ifrit98 in https://github.com/opentensor/bittensor/pull/1561
* Release/6.2.0 by @ifrit98 in https://github.com/opentensor/bittensor/pull/1567
* Master into staging by @ifrit98 in https://github.com/opentensor/bittensor/pull/1570
* adding logging.exception by @surcyf123 in https://github.com/opentensor/bittensor/pull/1569
* Update network.py by @wildcommunist in https://github.com/opentensor/bittensor/pull/1568
* Subtensor Registry by @Eugene-hu in https://github.com/opentensor/bittensor/pull/1562
* add instructions for upgrading bittensor with outdated version check by @ifrit98 in https://github.com/opentensor/bittensor/pull/1571
* Add identity commands to btcli by @ifrit98 in https://github.com/opentensor/bittensor/pull/1566
* Add set_delegate_take command to btcli by @Rubberbandits in https://github.com/opentensor/bittensor/pull/1563
* Subtensor archive by @ifrit98 in https://github.com/opentensor/bittensor/pull/1575
* Bugfix/list delegates by @ifrit98 in https://github.com/opentensor/bittensor/pull/1577
* don't return result twice in query() by @ifrit98 in https://github.com/opentensor/bittensor/pull/1574
* rename logging.py so doesn't circ import by @ifrit98 in https://github.com/opentensor/bittensor/pull/1572
* add AxonInfo.<to|from>_string() by @ifrit98 in https://github.com/opentensor/bittensor/pull/1565
* don't print __is_set for recursive objects by @ifrit98 in https://github.com/opentensor/bittensor/pull/1573

## New Contributors
* @omahs made their first contribution in https://github.com/opentensor/bittensor/pull/1553
* @surcyf123 made their first contribution in https://github.com/opentensor/bittensor/pull/1569

**Full Changelog**: https://github.com/opentensor/bittensor/compare/v6.0.1...v6.3.0


## 6.2.0 / 2023-10-30

## What's Changed
* (un)Staking multiple avoid tx limit by @camfairchild in https://github.com/opentensor/bittensor/pull/1244
* additional logging for prometheus by @Eugene-hu in https://github.com/opentensor/bittensor/pull/1246
* Dataset fix by @isabella618033 in https://github.com/opentensor/bittensor/pull/1249
* Grab delegates details from GitHub by @camfairchild in https://github.com/opentensor/bittensor/pull/1245
* Add raw spec for local test and new bins by @camfairchild in https://github.com/opentensor/bittensor/pull/1243
* Fix list_delegates on non-archive nodes by @camfairchild in https://github.com/opentensor/bittensor/pull/1232
* Blacklist fixes + depreciation of old signatures by @Eugene-hu in https://github.com/opentensor/bittensor/pull/1240
* [BIT-636] Change u16 weight normalization to max-upscaling by @opentaco in https://github.com/opentensor/bittensor/pull/1241
* remove duplicate command #1228 by @camfairchild in https://github.com/opentensor/bittensor/pull/1231
* test_forward_priority_2nd_request_timeout fix by @isabella618033 in https://github.com/opentensor/bittensor/pull/1276
* Remove btcli query and btcli set_weights by @camfairchild in https://github.com/opentensor/bittensor/pull/1144
* Merge releases 4.0.0 and 4.0.1 back to staging by @camfairchild in https://github.com/opentensor/bittensor/pull/1306
* Improve development workflow documentation by @quac88 in https://github.com/opentensor/bittensor/pull/1262
* staging updates and fixes by @ifrit98 in https://github.com/opentensor/bittensor/pull/1540
* Add root get_weights command to btcli by @Rubberbandits in https://github.com/opentensor/bittensor/pull/1536
* Fix typo by @steffencruz in https://github.com/opentensor/bittensor/pull/1543
* remove duplicated debug message in dendrite by @ifrit98 in https://github.com/opentensor/bittensor/pull/1544
* Cli fix by @ifrit98 in https://github.com/opentensor/bittensor/pull/1541
* update faucet helpstr by @ifrit98 in https://github.com/opentensor/bittensor/pull/1542
* Added mechanism to sum all delegated tao by @shibshib in https://github.com/opentensor/bittensor/pull/1547
* Dict hash fix by @ifrit98 in https://github.com/opentensor/bittensor/pull/1548
* Release/6.1.0 by @ifrit98 in https://github.com/opentensor/bittensor/pull/1550
* Merge master by @ifrit98 in https://github.com/opentensor/bittensor/pull/1552
* Streaming fix by @ifrit98 in https://github.com/opentensor/bittensor/pull/1551
* Fix typos by @omahs in https://github.com/opentensor/bittensor/pull/1553
* Normalize weights in r get weights table by @camfairchild in https://github.com/opentensor/bittensor/pull/1556
* Dendrite & Synapse updates and fixes by @ifrit98 in https://github.com/opentensor/bittensor/pull/1555
* rm root flag in metagraph by @ifrit98 in https://github.com/opentensor/bittensor/pull/1558
* Max Faucet Runs == 3 by @ifrit98 in https://github.com/opentensor/bittensor/pull/1560
* replace unknown wallet params (chain mismatch) with key values by @ifrit98 in https://github.com/opentensor/bittensor/pull/1559
* Remove PoW registration cli and associated extrinsic by @ifrit98 in https://github.com/opentensor/bittensor/pull/1557
* Add btcli wallet balance by @ifrit98 in https://github.com/opentensor/bittensor/pull/1564
* Dendrite fixes by @ifrit98 in https://github.com/opentensor/bittensor/pull/1561

## New Contributors
* @omahs made their first contribution in https://github.com/opentensor/bittensor/pull/1553

**Full Changelog**: https://github.com/opentensor/bittensor/compare/v6.0.1...v6.2.0


## 6.1.0 / 2023-10-17

## What's Changed
* (un)Staking multiple avoid tx limit by @camfairchild in https://github.com/opentensor/bittensor/pull/1244
* additional logging for prometheus by @Eugene-hu in https://github.com/opentensor/bittensor/pull/1246
* Dataset fix by @isabella618033 in https://github.com/opentensor/bittensor/pull/1249
* Grab delegates details from GitHub by @camfairchild in https://github.com/opentensor/bittensor/pull/1245
* Add raw spec for local test and new bins by @camfairchild in https://github.com/opentensor/bittensor/pull/1243
* Fix list_delegates on non-archive nodes by @camfairchild in https://github.com/opentensor/bittensor/pull/1232
* Blacklist fixes + depreciation of old signatures by @Eugene-hu in https://github.com/opentensor/bittensor/pull/1240
* [BIT-636] Change u16 weight normalization to max-upscaling by @opentaco in https://github.com/opentensor/bittensor/pull/1241
* remove duplicate command #1228 by @camfairchild in https://github.com/opentensor/bittensor/pull/1231
* test_forward_priority_2nd_request_timeout fix by @isabella618033 in https://github.com/opentensor/bittensor/pull/1276
* Remove btcli query and btcli set_weights by @camfairchild in https://github.com/opentensor/bittensor/pull/1144
* Merge releases 4.0.0 and 4.0.1 back to staging by @camfairchild in https://github.com/opentensor/bittensor/pull/1306
* Improve development workflow documentation by @quac88 in https://github.com/opentensor/bittensor/pull/1262
* staging updates and fixes by @ifrit98 in https://github.com/opentensor/bittensor/pull/1540
* Add root get_weights command to btcli by @Rubberbandits in https://github.com/opentensor/bittensor/pull/1536
* Fix typo by @steffencruz in https://github.com/opentensor/bittensor/pull/1543
* remove duplicated debug message in dendrite by @ifrit98 in https://github.com/opentensor/bittensor/pull/1544
* Cli fix by @ifrit98 in https://github.com/opentensor/bittensor/pull/1541
* update faucet helpstr by @ifrit98 in https://github.com/opentensor/bittensor/pull/1542
* Added mechanism to sum all delegated tao by @shibshib in https://github.com/opentensor/bittensor/pull/1547
* Dict hash fix by @ifrit98 in https://github.com/opentensor/bittensor/pull/1548


**Full Changelog**: https://github.com/opentensor/bittensor/compare/v6.0.1...v6.1.0


## 6.0.1 / 2023-10-02

## What's Changed
* Fix requirements/prod.txt, we had a bad format dependency not allowed by PyPi by @eduardogr in https://github.com/opentensor/bittensor/pull/1537


**Full Changelog**: https://github.com/opentensor/bittensor/compare/v6.0.0...v6.0.1


## 6.0.0 / 2023-10-02

## What's Changed
* - Adjusted blacklist argument default to False by @Inquinim in https://github.com/opentensor/bittensor/pull/1448
* Release/5.3.1 by @camfairchild in https://github.com/opentensor/bittensor/pull/1444
* Release/5.3.2 by @ifrit98 in https://github.com/opentensor/bittensor/pull/1462
* [hotfix] Release v5.3.3 by @camfairchild in https://github.com/opentensor/bittensor/pull/1467
* Update README.md by @unconst in https://github.com/opentensor/bittensor/pull/1477
* Release/5.3.4 by @ifrit98 in https://github.com/opentensor/bittensor/pull/1483
* Revolution by @unconst in https://github.com/opentensor/bittensor/pull/1450


**Full Changelog**: https://github.com/opentensor/bittensor/compare/v5.3.0...v6.0.0


## 6.0.1 / 2023-10-02

## What's Changed
* Fix requirements/prod.txt, we had a bad format dependency not allowed by PyPi by @eduardogr in https://github.com/opentensor/bittensor/pull/1537


**Full Changelog**: https://github.com/opentensor/bittensor/compare/v6.0.0...v6.0.1


## 5.3.4 / 2023-08-16

# What's Changed
* Removes miniupnpc by @ifrit98 (completely unused and requires a sudo install)
* Fixes blacklist vpermit_required by @inquinim e80d3d5
* Add try/except and timeout to version checking with exception handles by @ifrit98 a6a89fd
* Further updates CONTRIBUTING.md and DEVELOPMENT_WORKFLOW.md by @gitphantomman 3fefdbb
* Adds automatic compatibility checks to circleci for all major python3 supported versions. add checks by @ifrit98 #1484

**Full Changelog**: https://github.com/opentensor/bittensor/compare/v5.3.3...v5.3.4


## 5.3.3 / 2023-07-26

## What's Changed
* Remove datasets requirement by @camfairchild in 2eabf0002b01
* Relax bittensor-* requirements by @camfairchild in da9300ba5b2


**Full Changelog**: https://github.com/opentensor/bittensor/compare/v5.3.2...v5.3.3


## 5.3.2 / 2023-07-25

## What's Changed
* Btlm miner by @shibshib in https://github.com/opentensor/bittensor/pull/1463
* Don't finalize set_weights ext by @camfairchild in https://github.com/opentensor/bittensor/pull/1461
* Faster overview pull by @camfairchild in https://github.com/opentensor/bittensor/pull/1464
* Contrib revamp by @ifrit98 in https://github.com/opentensor/bittensor/pull/1456
* fix torch typehint on some neurons BT-1329 by @camfairchild in https://github.com/opentensor/bittensor/pull/1460
* bump bittensor-wallet version to 0.0.5

**Full Changelog**: https://github.com/opentensor/bittensor/compare/v5.3.1...v5.3.2


## 5.3.1 / 2023-07-06

 ## What's Changed
 * bump bittensor-wallet req, update cryptography security req by @@ifrit98 in [91d13b0](https://github.com/opentensor/bittensor/commit/91d13b0fa711621cbf823708d4368b1b387e42c4)
 * Fixes Discord Link Issue #1442  by @camfairchild in [54d6248](https://github.com/opentensor/bittensor/commit/54d62487d4cb59e0b5edcd53acdca013108d155b)
 * move mocks to bittensor_wallet package by @camfairchild in https://github.com/opentensor/bittensor/pull/1441
 * Bump bittensor-wallet version to 0.0.4

 **Full Changelog**: https://github.com/opentensor/bittensor/compare/v5.3.0...v5.3.1

## 5.3.0 / 2023-07-04

## What's Changed
* [BIT-351] Ask for wallet name on btcli unstake by @camfairchild in https://github.com/opentensor/bittensor/pull/1387
* Fix tests using pure-Python MockSubtensor by @camfairchild in https://github.com/opentensor/bittensor/pull/1349
* Update README.md by @mostimasblunderbuss in https://github.com/opentensor/bittensor/pull/1397
* Update authint version by @ifrit98 in https://github.com/opentensor/bittensor/pull/1395
* Fix subtensor factory integration test by @camfairchild in https://github.com/opentensor/bittensor/pull/1400
* Remove neurons by @ifrit98 in https://github.com/opentensor/bittensor/pull/1389
* Merge pull request #1394 from opentensor/fix_axon_requests by @ifrit98 in https://github.com/opentensor/bittensor/pull/1406
* remove hotkey from proto and dendrite by @ifrit98 in https://github.com/opentensor/bittensor/pull/1407
* Weight Utils fix by @mrseeker in https://github.com/opentensor/bittensor/pull/1372
* Extract config to new package by @camfairchild in https://github.com/opentensor/bittensor/pull/1401
* Extract wallet by @camfairchild in https://github.com/opentensor/bittensor/pull/1403
* BTCli integration with new governance protocol by @Rubberbandits in https://github.com/opentensor/bittensor/pull/1398
* Reverting unnecessary commits for next release. by @camfairchild in https://github.com/opentensor/bittensor/pull/1415
* Extract wallet and config by @camfairchild in https://github.com/opentensor/bittensor/pull/1411

## New Contributors
* @mostimasblunderbuss made their first contribution in https://github.com/opentensor/bittensor/pull/1397

**Full Changelog**: https://github.com/opentensor/bittensor/compare/v5.2.0...v5.3.0


## 5.2.0 / 2023-06-28

## What's Changed
* add default 1024 max stake limit for querying UIDs with vpermit. by @ifrit98 in https://github.com/opentensor/bittensor/pull/1379
* Fixes validator permit issue seen on master by @unconst in https://github.com/opentensor/bittensor/pull/1381
* Added conda environment by @shibshib in https://github.com/opentensor/bittensor/pull/1386
* Update package requirements (hotfix) by @ifrit98 in https://github.com/opentensor/bittensor/pull/1385
* Merge master into new_staging by @ifrit98 in https://github.com/opentensor/bittensor/pull/1388
* Fix axon requests signature using metadata by @unconst in https://github.com/opentensor/bittensor/pull/1394
* Governance Protocol Release by @Rubberbandits in https://github.com/opentensor/bittensor/pull/1414


**Full Changelog**: https://github.com/opentensor/bittensor/compare/v5.1.0...v5.2.0


## 5.1.0 / 2023-05-30

## What's Changed
* update readme by @unconst in https://github.com/opentensor/bittensor/pull/1344
* Reset scores for validators by @adriansmares in https://github.com/opentensor/bittensor/pull/1359


**Full Changelog**: https://github.com/opentensor/bittensor/compare/v5.0.0...v5.1.0


## 5.0.0 / 2023-05-17

**Full Changelog**: https://github.com/opentensor/bittensor/compare/v4.0.1...v5.0.0


## 4.0.1 / 2023-04-21

* Fix btcli my_delegates bug by @camfairchild in ef32a4da0d0827ab5977af1454d66ffe97cbc572
* Fix endpoint protocol check bug by @camfairchild and @Eugene-hu in https://github.com/opentensor/bittensor/pull/1296
* Fix changelog script and perms by @camfairchild in f5e7f1e9e9717d229fdec6875fdb9a3051c4bd6b and 1aed09a162ef0fe4d9def2faf261b15dc4c1fa8d

**Full Changelog**: https://github.com/opentensor/bittensor/compare/v4.0.0...v4.0.1


## 4.0.0 / 2023-04-20

## What's Changed
* add mnrv-ai to delegates.json by @SFuller4 in https://github.com/opentensor/bittensor/pull/1226
* Update delegates list by @adriansmares in https://github.com/opentensor/bittensor/pull/1225
* Update delegates.json by @whiterhinoTAO in https://github.com/opentensor/bittensor/pull/1230
* Hotfix - Cli unstake fix by @Eugene-hu in https://github.com/opentensor/bittensor/pull/1233
* Fix permissions for release github script by @eduardogr in https://github.com/opentensor/bittensor/pull/1224
* Staging into Release branch by @camfairchild in https://github.com/opentensor/bittensor/pull/1275
* Remove codecov by @camfairchild in https://github.com/opentensor/bittensor/pull/1282
* Use alt new preseal by @camfairchild in https://github.com/opentensor/bittensor/pull/1269

## New Contributors
* @SFuller4 made their first contribution in https://github.com/opentensor/bittensor/pull/1226
* @whiterhinoTAO made their first contribution in https://github.com/opentensor/bittensor/pull/1230

**Full Changelog**: https://github.com/opentensor/bittensor/compare/v3.7.0...v4.0.0


## 3.6.3 / 2023-01-21

## What's Changed
* [hotfix][3.6.3] Fixing no version checking by @eduardogr in https://github.com/opentensor/bittensor/pull/1063


**Full Changelog**: https://github.com/opentensor/bittensor/compare/v3.6.2...v3.6.3


## 3.6.2 / 2023-01-19

## What's Changed
* Hotfix/3.6.2/validator logit parameters by @Eugene-hu in https://github.com/opentensor/bittensor/pull/1057


**Full Changelog**: https://github.com/opentensor/bittensor/compare/v3.6.1...v3.6.2


## 3.6.1 / 2022-12-21

## What's Changed
* V3.6.0 nobunaga merge by @Eugene-hu in https://github.com/opentensor/bittensor/pull/1028
* Integration dendrite test fixes by @Eugene-hu in https://github.com/opentensor/bittensor/pull/1029
* Adding 3.6.0 release notes to CHANGELOG by @eduardogr in https://github.com/opentensor/bittensor/pull/1032
* [BIT-612] Validator robustness improvements by @opentaco in https://github.com/opentensor/bittensor/pull/1034
* [Hotfix 3.6.1] Validator robustness by @opentaco in https://github.com/opentensor/bittensor/pull/1035


**Full Changelog**: https://github.com/opentensor/bittensor/compare/v3.6.0...v3.6.1


## 3.6.0 / 2022-12-13

## What's Changed
* Removal of dendrite multiprocessing by @Eugene-hu in https://github.com/opentensor/bittensor/pull/1017
* Merging back 3.5.1 fix to nobunaga by @eduardogr in https://github.com/opentensor/bittensor/pull/1018
* Release/3.5.0 post release by @eduardogr in https://github.com/opentensor/bittensor/pull/1010
* Fixes issue with --neuron.no_set_weights by @camfairchild in https://github.com/opentensor/bittensor/pull/1020
* Removing GitHub workflow push docker by @eduardogr in https://github.com/opentensor/bittensor/pull/1011
* [Fix] fix max stake for single by @camfairchild in https://github.com/opentensor/bittensor/pull/996
* [Feature] mention balance if not no prompt by @camfairchild in https://github.com/opentensor/bittensor/pull/995
* Add signature v2 format by @adriansmares in https://github.com/opentensor/bittensor/pull/983
* Improving the way we manage requirements by @eduardogr in https://github.com/opentensor/bittensor/pull/1003
* [BIT-601] Scaling law on EMA loss by @opentaco in https://github.com/opentensor/bittensor/pull/1022
* [BIT-602] Update scaling power from subtensor by @opentaco in https://github.com/opentensor/bittensor/pull/1027
* Release 3.6.0 by @eduardogr in https://github.com/opentensor/bittensor/pull/1023

## New Contributors
* @adriansmares made their first contribution in https://github.com/opentensor/bittensor/pull/976

**Full Changelog**: https://github.com/opentensor/bittensor/compare/v3.5.1...v3.6.0


## 3.5.1 / 2022-11-24

## What's Changed
* [hotfix] pin scalecodec lower by @camfairchild in https://github.com/opentensor/bittensor/pull/1013


**Full Changelog**: https://github.com/opentensor/bittensor/compare/v3.5.0...v3.5.1

## 3.5.0 / 2022-11-24

## What's Changed

- [Fix] allow synapse all (https://github.com/opentensor/bittensor/pull/988)
  - allow set synapse All using flag
  - add test
  - use dot get
  
- [Feature] Mark registration threads as daemons (https://github.com/opentensor/bittensor/pull/998)
  - make solver processes daemons

- [Feature] Validator debug response table (https://github.com/opentensor/bittensor/pull/999)
  - Add response table to validator debugging

- [Feature] Validator weight setting improvements (https://github.com/opentensor/bittensor/pull/1000)
  - Remove responsive prioritization from validator weight calculation
  - Move metagraph_sync just before weight setting
  - Add metagraph register to validator
  - Update validator epoch conditions
  - Log epoch while condition details
  - Consume validator nucleus UID queue fully
  - Increase synergy table display precision
  - Round before casting to int in phrase_cross_entropy
- small fix for changelog and version by @Eugene-hu in https://github.com/opentensor/bittensor/pull/993
- release/3.5.0 by @eduardogr in https://github.com/opentensor/bittensor/pull/1006

**Full Changelog**: https://github.com/opentensor/bittensor/compare/v3.4.3...v3.5.0


## 3.4.3 / 2022-11-15

## What's Changed
* [Hotfix] Synapse security update by @opentaco in https://github.com/opentensor/bittensor/pull/991


**Full Changelog**: https://github.com/opentensor/bittensor/compare/v3.4.2...v3.4.3

## 3.4.2 / 2022-11-09

## What's Changed
* Adding 3.4.0 changelog to CHANGELOG.md by @eduardogr in https://github.com/opentensor/bittensor/pull/953
* Release 3.4.2 by @unconst in https://github.com/opentensor/bittensor/pull/970


**Full Changelog**: https://github.com/opentensor/bittensor/compare/v3.4.1...v3.4.2

## 3.4.1 / 2022-10-13

## What's Changed
* [Hotfix] Fix CUDA Reg update block by @camfairchild in https://github.com/opentensor/bittensor/pull/954


**Full Changelog**: https://github.com/opentensor/bittensor/compare/v3.4.0...v3.4.1

## 3.4.0 / 2022-10-13

## What's Changed
* Parameters update by @Eugene-hu  #936 
* Bittensor Generate by @unconst  #941 
* Prometheus by @unconst  #928 
* [Tooling][Release] Adding release script by @eduardogr in https://github.com/opentensor/bittensor/pull/948


**Full Changelog**: https://github.com/opentensor/bittensor/compare/v3.3.4...v3.4.0


## 3.3.4 / 2022-10-03

### What's Changed
* [hot-fix] fix indent again. add test by @camfairchild in https://github.com/opentensor/bittensor/pull/907
* Delete old gitbooks by @quac88 in https://github.com/opentensor/bittensor/pull/924
* Release/3.3.4 by @Eugene-hu in https://github.com/opentensor/bittensor/pull/927

### New Contributors
* @quac88 made their first contribution in https://github.com/opentensor/bittensor/pull/924

**Full Changelog**: https://github.com/opentensor/bittensor/compare/v3.3.3...v3.3.4


## 3.3.3 / 2022-09-06

### What's Changed
* [feature] cpu register faster by @camfairchild in https://github.com/opentensor/bittensor/pull/854
* [hotfix] fix flags for multiproc register limit by @camfairchild in https://github.com/opentensor/bittensor/pull/876
* Fix/diff unpack bit shift by @camfairchild in https://github.com/opentensor/bittensor/pull/878
* [Feature] [cubit] CUDA registration solver by @camfairchild in https://github.com/opentensor/bittensor/pull/868
* Fix/move overview args to cli by @camfairchild in https://github.com/opentensor/bittensor/pull/867
* Add/address CUDA reg changes by @camfairchild in https://github.com/opentensor/bittensor/pull/879
* [Fix] --help command by @camfairchild in https://github.com/opentensor/bittensor/pull/884
* Validator hotfix min allowed weights by @Eugene-hu in https://github.com/opentensor/bittensor/pull/885
* [BIT-552] Validator improvements (nucleus permute, synergy avg) by @opentaco in https://github.com/opentensor/bittensor/pull/889
* Bit 553 bug fixes by @isabella618033 in https://github.com/opentensor/bittensor/pull/886
* add check to add ws:// if needed by @camfairchild in https://github.com/opentensor/bittensor/pull/896
* [BIT-572] Exclude lowest quantile from weight setting by @opentaco in https://github.com/opentensor/bittensor/pull/895
* [BIT-573] Improve validator epoch and responsives handling by @opentaco in https://github.com/opentensor/bittensor/pull/901
* Nobunaga Release V3.3.3 by @Eugene-hu in https://github.com/opentensor/bittensor/pull/899


**Full Changelog**: https://github.com/opentensor/bittensor/compare/v3.3.2...v3.3.3

## 3.3.2 / 2022-08-18

### SynapseType fix in dendrite
### What's Changed
* SynapseType fix in dendrite by @robertalanm in https://github.com/opentensor/bittensor/pull/874

**Full Changelog**: https://github.com/opentensor/bittensor/compare/v3.3.1...v3.3.2

## 3.3.1 / 2022-08-17

### What's Changed
* [hotfix] Fix GPU reg bug. bad indent by @camfairchild in https://github.com/opentensor/bittensor/pull/883

**Full Changelog**: https://github.com/opentensor/bittensor/compare/v3.3.0...v3.3.1

## 3.3.0 / 2022-08-16

### CUDA registration
This release adds the ability to complete the registration using a CUDA-capable device.   
See https://github.com/opentensor/cubit/releases/tag/v1.0.5 for the required `cubit` v1.0.5 release

Also a few bug fixes for the CLI

### What's Changed
* [hotfix] fix flags for run command, fix hotkeys flag for overview, and [feature] CUDA reg by @camfairchild in https://github.com/opentensor/bittensor/pull/877

**Full Changelog**: https://github.com/opentensor/bittensor/compare/v3.2.0...v3.3.0

## 3.2.0 / 2022-08-12

### Validator saving and responsive-priority weight-setting

### What's Changed
* [BIT-540] Choose responsive UIDs for setting weights in validator + validator save/load by @opentaco in https://github.com/opentensor/bittensor/pull/872

**Full Changelog**: https://github.com/opentensor/bittensor/compare/v3.1.0...v3.2.0

## 3.1.0 / 2022-08-11

### Optimizing multi-processed CPU registration
This release refactors the registration code for CPU registration to improve solving performance.

### What's Changed
* [feature] cpu register faster (#854) by @camfairchild in https://github.com/opentensor/bittensor/pull/875

**Full Changelog**: https://github.com/opentensor/bittensor/compare/v3.0.0...v3.1.0

## 3.0.0 / 2022-08-08

### Synapse update

## 
<|MERGE_RESOLUTION|>--- conflicted
+++ resolved
@@ -1,6 +1,5 @@
 # Changelog
 
-<<<<<<< HEAD
 ## 7.0.0 / 2024-05-17
 
 ## What's Changed
@@ -46,9 +45,6 @@
 
 **Full Changelog**: https://github.com/opentensor/bittensor/compare/v6.12.0...v7.0.0
 
-=======
->>>>>>> bfb5de7f
-
 ## 6.12.0 / 2024-04-29
 
 ## What's Changed
@@ -100,11 +96,7 @@
 
 **Full Changelog**: https://github.com/opentensor/bittensor/compare/v6.9.3...v6.10.0
 
-<<<<<<< HEAD
-=======
-
-
->>>>>>> bfb5de7f
+
 ## 6.9.3 / 2024-03-12
 
 ## What's Changed
