--- conflicted
+++ resolved
@@ -27,11 +27,8 @@
 nest_asyncio.apply()
 
 # Bittensor code and protocol version.
-<<<<<<< HEAD
-__version__ = "6.4.3"
-=======
-__version__ = "6.4.2"
->>>>>>> b428dd0a
+__version__ = "6.4.4"
+
 version_split = __version__.split(".")
 __version_as_int__ = (
     (100 * int(version_split[0]))
