""" Create and initialize Axon, which services the forward and backward requests from other neurons.
"""

# The MIT License (MIT)
# Copyright © 2021 Yuma Rao
# Copyright © 2022 Opentensor Foundation
# Copyright © 2023 Opentensor Technologies Inc

# Permission is hereby granted, free of charge, to any person obtaining a copy of this software and associated
# documentation files (the “Software”), to deal in the Software without restriction, including without limitation
# the rights to use, copy, modify, merge, publish, distribute, sublicense, and/or sell copies of the Software,
# and to permit persons to whom the Software is furnished to do so, subject to the following conditions:

# The above copyright notice and this permission notice shall be included in all copies or substantial portions of
# the Software.

# THE SOFTWARE IS PROVIDED “AS IS”, WITHOUT WARRANTY OF ANY KIND, EXPRESS OR IMPLIED, INCLUDING BUT NOT LIMITED TO
# THE WARRANTIES OF MERCHANTABILITY, FITNESS FOR A PARTICULAR PURPOSE AND NONINFRINGEMENT. IN NO EVENT SHALL
# THE AUTHORS OR COPYRIGHT HOLDERS BE LIABLE FOR ANY CLAIM, DAMAGES OR OTHER LIABILITY, WHETHER IN AN ACTION
# OF CONTRACT, TORT OR OTHERWISE, ARISING FROM, OUT OF OR IN CONNECTION WITH THE SOFTWARE OR THE USE OR OTHER
# DEALINGS IN THE SOFTWARE.

import os
import uuid
import copy
import json
import time
import asyncio
import inspect
import uvicorn
import argparse
import traceback
import threading
import bittensor
import contextlib

from inspect import signature, Signature, Parameter
from fastapi.responses import JSONResponse
from substrateinterface import Keypair
from fastapi import FastAPI, APIRouter, Request, Response, Depends
from starlette.responses import Response
from starlette.requests import Request
from starlette.middleware.base import BaseHTTPMiddleware, RequestResponseEndpoint
from typing import List, Optional, Tuple, Callable, Any, Dict

from bittensor.errors import (
    InvalidRequestNameError,
    SynapseDendriteNoneException,
    SynapseParsingError,
    UnknownSynapseError,
    NotVerifiedException,
    BlacklistedException,
    PriorityException,
    RunException,
    PostProcessException,
    InternalServerError,
)
from bittensor.threadpool import PriorityThreadPoolExecutor


class FastAPIThreadedServer(uvicorn.Server):
    """
    The ``FastAPIThreadedServer`` class is a specialized server implementation for the Axon server in the Bittensor network.

    It extends the functionality of :func:`uvicorn.Server` to run the FastAPI application in a separate thread, allowing the Axon server to handle HTTP requests concurrently and non-blocking.

    This class is designed to facilitate the integration of FastAPI with the Axon's asynchronous architecture, ensuring efficient and scalable handling of network requests.

    Importance and Functionality
        Threaded Execution
            The class allows the FastAPI application to run in a separate thread, enabling concurrent handling of HTTP requests which is crucial for the performance and scalability of the Axon server.

        Seamless Integration
            By running FastAPI in a threaded manner, this class ensures seamless integration of FastAPI's capabilities with the Axon server's asynchronous and multi-threaded architecture.

        Controlled Server Management
            The methods start and stop provide controlled management of the server's lifecycle, ensuring that the server can be started and stopped as needed, which is vital for maintaining the Axon server's reliability and availability.

        Signal Handling
            Overriding the default signal handlers prevents potential conflicts with the Axon server's main application flow, ensuring stable operation in various network conditions.

    Use Cases
        Starting the Server
            When the Axon server is initialized, it can use this class to start the FastAPI application in a separate thread, enabling it to begin handling HTTP requests immediately.

        Stopping the Server
            During shutdown or maintenance of the Axon server, this class can be used to stop the FastAPI application gracefully, ensuring that all resources are properly released.

    Args:
        should_exit (bool): Flag to indicate whether the server should stop running.
        is_running (bool): Flag to indicate whether the server is currently running.

    The server overrides the default signal handlers to prevent interference with the main application flow and provides methods to start and stop the server in a controlled manner.
    """

    should_exit: bool = False
    is_running: bool = False

    def install_signal_handlers(self):
        """
        Overrides the default signal handlers provided by ``uvicorn.Server``. This method is essential to ensure that the signal handling in the threaded server does not interfere with the main application's flow, especially in a complex asynchronous environment like the Axon server.
        """
        pass

    @contextlib.contextmanager
    def run_in_thread(self):
        """
        Manages the execution of the server in a separate thread, allowing the FastAPI application to run asynchronously without blocking the main thread of the Axon server. This method is a key component in enabling concurrent request handling in the Axon server.

        Yields:
            None: This method yields control back to the caller while the server is running in the background thread.
        """
        thread = threading.Thread(target=self.run, daemon=True)
        thread.start()
        try:
            while not self.started:
                time.sleep(1e-3)
            yield
        finally:
            self.should_exit = True
            thread.join()

    def _wrapper_run(self):
        """
        A wrapper method for the :func:`run_in_thread` context manager. This method is used internally by the ``start`` method to initiate the server's execution in a separate thread.
        """
        with self.run_in_thread():
            while not self.should_exit:
                time.sleep(1e-3)

    def start(self):
        """
        Starts the FastAPI server in a separate thread if it is not already running. This method sets up the server to handle HTTP requests concurrently, enabling the Axon server to efficiently manage
        incoming network requests.

        The method ensures that the server starts running in a non-blocking manner, allowing the Axon server to continue its other operations seamlessly.
        """
        if not self.is_running:
            self.should_exit = False
            thread = threading.Thread(target=self._wrapper_run, daemon=True)
            thread.start()
            self.is_running = True

    def stop(self):
        """
        Signals the FastAPI server to stop running. This method sets the :func:`should_exit` flag to ``True``, indicating that the server should cease its operations and exit the running thread.

        Stopping the server is essential for controlled shutdowns and resource management in the Axon server, especially during maintenance or when redeploying with updated configurations.
        """
        if self.is_running:
            self.should_exit = True


def load_nonces(nonces_basepath: str, coldkey: str, hotkey: str, ip: str, port: int) -> Dict[str, int]:
    """
    Loads the nonces from the specified file path using hash of coldkey:hotkey:netuid and returns them as a dictionary.

    Args:
        nonces_path (str): The file path to load the nonces from.

    Returns:
        Dict[str, int]: A dictionary containing the (endpoint_key, nonce) pairs loaded from the file.
    """
    if not os.path.exists(nonces_basepath):
        os.makedirs(nonces_basepath)

    nonce_dirname = str(hash(f"{coldkey}:{hotkey}:{ip}:{port}"))
    nonces_path = os.path.join(nonces_basepath, nonce_dirname, "nonces.json")

    if os.path.exists(nonces_path):
        with open(nonces_path, "r") as f:
            nonces = json.load(f)
        return nonces

    return {}


def save_nonces(nonces_basepath: str, coldkey: str, hotkey: str, ip: str, port: int, nonces: Dict[str, int]):
    """
    Saves the nonces to the specified file path using hash of coldkey:hotkey:netuid.

    Args:
        nonces_path (str): The file path to save the nonces to.
        coldkey (str): The coldkey to use in the hash.
        hotkey (str): The hotkey to use in the hash.
        ip (str): The ip to use in the hash.
        port (int): The port to use in the hash.
        nonces (Dict[str, int]): A dictionary containing the (endpoint_key, nonce) pairs to save to the file.
    """
    if not os.path.exists(nonces_basepath):
        os.makedirs(nonces_basepath)

    nonce_dirname = str(hash(f"{coldkey}:{hotkey}:{ip}:{port}"))
    nonces_path = os.path.join(nonces_basepath, nonce_dirname, "nonces.json")

    with open(nonces_path, "w") as f:
        json.dump(nonces, f)


class axon:
    """
    The ``axon`` class in Bittensor is a fundamental component that serves as the server-side interface for a neuron within the Bittensor network.

    This class is responsible for managing
    incoming requests from other neurons and implements various mechanisms to ensure efficient
    and secure network interactions.

    An axon relies on a FastAPI router to create endpoints for different message types. These
    endpoints are crucial for handling various request types that a neuron might receive. The
    class is designed to be flexible and customizable, allowing users to specify custom rules
    for forwarding, blacklisting, prioritizing, and verifying incoming requests. The class also
    includes internal mechanisms to manage a thread pool, supporting concurrent handling of
    requests with defined priority levels.

    Methods in this class are equipped to deal with incoming requests from various scenarios in the
    network and serve as the server face for a neuron. It accepts multiple arguments, like wallet,
    configuration parameters, ip address, server binding  port, external ip, external port and max
    workers. Key methods involve managing and operating the FastAPI application router, including
    the attachment and operation of endpoints.

    Key Features:

    - FastAPI router integration for endpoint creation and management.
    - Customizable request handling including forwarding, blacklisting, and prioritization.
    - Verification of incoming requests against custom-defined functions.
    - Thread pool management for concurrent request handling.
    - Command-line argument support for user-friendly program interaction.

    Example Usage::

        import bittensor
        # Define your custom synapse class
        class MySyanpse( bittensor.Synapse ):
            input: int = 1
            output: int = None

        # Define a custom request forwarding function using your synapse class
        def forward( synapse: MySyanpse ) -> MySyanpse:
            # Apply custom logic to synapse and return it
            synapse.output = 2
            return synapse

        # Define a custom request verification function
        def verify_my_synapse( synapse: MySyanpse ):
            # Apply custom verification logic to synapse
            # Optionally raise Exception
            assert synapse.input == 1
            ...

        # Define a custom request blacklist fucntion
        def blacklist_my_synapse( synapse: MySyanpse ) -> bool:
            # Apply custom blacklist
            return False ( if non blacklisted ) or True ( if blacklisted )

        # Define a custom request priority fucntion
        def prioritize_my_synape( synapse: MySyanpse ) -> float:
            # Apply custom priority
            return 1.0

        # Initialize Axon object with a custom configuration
        my_axon = bittensor.axon(
            config=my_config,
            wallet=my_wallet,
            port=9090,
            ip="192.0.2.0",
            external_ip="203.0.113.0",
            external_port=7070
        )

        # Attach the endpoint with the specified verification and forward functions.
        my_axon.attach(
            forward_fn = forward_my_synapse,
            verify_fn = verify_my_synapse,
            blacklist_fn = blacklist_my_synapse,
            priority_fn = prioritize_my_synape
        )

        # Serve and start your axon.
        my_axon.serve(
            netuid = ...
            subtensor = ...
        ).start()

        # If you have multiple forwarding functions, you can chain attach them.
        my_axon.attach(
            forward_fn = forward_my_synapse,
            verify_fn = verify_my_synapse,
            blacklist_fn = blacklist_my_synapse,
            priority_fn = prioritize_my_synape
        ).attach(
            forward_fn = forward_my_synapse_2,
            verify_fn = verify_my_synapse_2,
            blacklist_fn = blacklist_my_synapse_2,
            priority_fn = prioritize_my_synape_2
        ).serve(
            netuid = ...
            subtensor = ...
        ).start()

    Args:
        wallet (bittensor.wallet, optional): Wallet with hotkey and coldkeypub.
        config (bittensor.config, optional): Configuration parameters for the axon.
        port (int, optional): Port for server binding.
        ip (str, optional): Binding IP address.
        external_ip (str, optional): External IP address to broadcast.
        external_port (int, optional): External port to broadcast.
        max_workers (int, optional): Number of active threads for request handling.

    Returns:
        bittensor.axon: An instance of the axon class configured as per the provided arguments.

    Note:
        This class is a core part of Bittensor's decentralized network for machine intelligence,
        allowing neurons to communicate effectively and securely.

    Importance and Functionality
        Endpoint Registration
            This method dynamically registers API endpoints based on the Synapse used, allowing the Axon to respond to specific types of requests and synapses.

        Customization of Request Handling
            By attaching different functions, the Axon can customize how it
            handles, verifies, prioritizes, and potentially blocks incoming requests, making it adaptable to various network scenarios.

        Security and Efficiency
            The method contributes to both the security (via verification and blacklisting) and efficiency (via prioritization) of request handling, which are crucial in a decentralized network environment.

        Flexibility
            The ability to define custom functions for different aspects of request handling provides great flexibility, allowing the Axon to be tailored to specific needs and use cases within the Bittensor network.

        Error Handling and Validation
            The method ensures that the attached functions meet the required
            signatures, providing error handling to prevent runtime issues.

    """

    def __init__(
        self,
        wallet: Optional["bittensor.wallet"] = None,
        config: Optional["bittensor.config"] = None,
        port: Optional[int] = None,
        ip: Optional[str] = None,
        external_ip: Optional[str] = None,
        external_port: Optional[int] = None,
        max_workers: Optional[int] = None,
    ):
        r"""Creates a new bittensor.Axon object from passed arguments.
        Args:
            config (:obj:`Optional[bittensor.config]`, `optional`):
                bittensor.axon.config()
            wallet (:obj:`Optional[bittensor.wallet]`, `optional`):
                bittensor wallet with hotkey and coldkeypub.
            port (:type:`Optional[int]`, `optional`):
                Binding port.
            ip (:type:`Optional[str]`, `optional`):
                Binding ip.
            external_ip (:type:`Optional[str]`, `optional`):
                The external ip of the server to broadcast to the network.
            external_port (:type:`Optional[int]`, `optional`):
                The external port of the server to broadcast to the network.
            max_workers (:type:`Optional[int]`, `optional`):
                Used to create the threadpool if not passed, specifies the number of active threads servicing requests.
        """
        # Build and check config.
        if config is None:
            config = axon.config()
        config = copy.deepcopy(config)
        config.axon.ip = ip or config.axon.get("ip", bittensor.defaults.axon.ip)
        config.axon.port = port or config.axon.get("port", bittensor.defaults.axon.port)
        config.axon.external_ip = external_ip or config.axon.get(
            "external_ip", bittensor.defaults.axon.external_ip
        )
        config.axon.external_port = external_port or config.axon.get(
            "external_port", bittensor.defaults.axon.external_port
        )
        config.axon.max_workers = max_workers or config.axon.get(
            "max_workers", bittensor.defaults.axon.max_workers
        )
        axon.check_config(config)
        self.config = config  # type: ignore [method-assign]

        # Get wallet or use default.
        self.wallet = wallet or bittensor.wallet()

        # Build axon objects.
        self.uuid = str(uuid.uuid1())
        self.ip = self.config.axon.ip
        self.port = self.config.axon.port
        self.external_ip = (
            self.config.axon.external_ip
            if self.config.axon.external_ip != None
            else bittensor.utils.networking.get_external_ip()
        )
        self.external_port = (
            self.config.axon.external_port
            if self.config.axon.external_port != None
            else self.config.axon.port
        )
        self.full_address = str(self.config.axon.ip) + ":" + str(self.config.axon.port)
        self.started = False

        # Build middleware
        self.thread_pool = bittensor.PriorityThreadPoolExecutor(
            max_workers=self.config.axon.max_workers
        )

        # Load nonces (if exist) from disk based on coldkey, hotkey, ip, and port.
        self.nonces_basepath = self.config.axon.nonces_basepath
        self.nonces: Dict[str, int] = load_nonces(
            self.nonces_basepath,
            self.wallet.coldkeypub.ss58_address,
            self.wallet.hotkey.ss58_address,
            self.config.axon.ip,
            self.config.axon.port
        )

        # Request default functions.
        self.forward_class_types: Dict[str, List[Signature]] = {}
        self.blacklist_fns: Dict[str, Optional[Callable]] = {}
        self.priority_fns: Dict[str, Optional[Callable]] = {}
        self.forward_fns: Dict[str, Optional[Callable]] = {}
        self.verify_fns: Dict[str, Optional[Callable]] = {}
        self.required_hash_fields: Dict[str, str] = {}

        # Instantiate FastAPI
        self.app = FastAPI()
        log_level = "trace" if bittensor.logging.__trace_on__ else "critical"
        self.fast_config = uvicorn.Config(
            self.app, host="0.0.0.0", port=self.config.axon.port, log_level=log_level
        )
        self.fast_server = FastAPIThreadedServer(config=self.fast_config)
        self.router = APIRouter()
        self.app.include_router(self.router)

        # Build ourselves as the middleware.
        self.app.add_middleware(AxonMiddleware, axon=self)

        # Attach default forward.
        def ping(r: bittensor.Synapse) -> bittensor.Synapse:
            return r

        self.attach(
            forward_fn=ping, verify_fn=None, blacklist_fn=None, priority_fn=None
        )

    def info(self) -> "bittensor.AxonInfo":
        """Returns the axon info object associated with this axon."""
        return bittensor.AxonInfo(
            version=bittensor.__version_as_int__,
            ip=self.external_ip,
            ip_type=4,
            port=self.external_port,
            hotkey=self.wallet.hotkey.ss58_address,
            coldkey=self.wallet.coldkeypub.ss58_address,
            protocol=4,
            placeholder1=0,
            placeholder2=0,
        )

    def attach(
        self,
        forward_fn: Callable,
        blacklist_fn: Optional[Callable] = None,
        priority_fn: Optional[Callable] = None,
        verify_fn: Optional[Callable] = None,
    ) -> "bittensor.axon":
        """

        Attaches custom functions to the Axon server for handling incoming requests. This method enables
        the Axon to define specific behaviors for request forwarding, verification, blacklisting, and
        prioritization, thereby customizing its interaction within the Bittensor network.

        Registers an API endpoint to the FastAPI application router.
        It uses the name of the first argument of the :func:`forward_fn` function as the endpoint name.

        The attach method in the Bittensor framework's axon class is a crucial function for registering
        API endpoints to the Axon's FastAPI application router. This method allows the Axon server to
        define how it handles incoming requests by attaching functions for forwarding, verifying,
        blacklisting, and prioritizing requests. It's a key part of customizing the server's behavior
        and ensuring efficient and secure handling of requests within the Bittensor network.

        Args:
            forward_fn (Callable): Function to be called when the API endpoint is accessed. It should have at least one argument.
            blacklist_fn (Callable, optional): Function to filter out undesired requests. It should take the same arguments as :func:`forward_fn` and return a boolean value. Defaults to ``None``, meaning no blacklist filter will be used.
            priority_fn (Callable, optional): Function to rank requests based on their priority. It should take the same arguments as :func:`forward_fn` and return a numerical value representing the request's priority. Defaults to ``None``, meaning no priority sorting will be applied.
            verify_fn (Callable, optional): Function to verify requests. It should take the same arguments as :func:`forward_fn` and return a boolean value. If ``None``, :func:`self.default_verify` function will be used.

        Note:
            The methods :func:`forward_fn`, :func:`blacklist_fn`, :func:`priority_fn`, and :func:`verify_fn` should be designed to receive the same parameters.

        Raises:
            AssertionError: If :func:`forward_fn` does not have the signature: ``forward( synapse: YourSynapse ) -> synapse``.
            AssertionError: If :func:`blacklist_fn` does not have the signature: ``blacklist( synapse: YourSynapse ) -> bool``.
            AssertionError: If :func:`priority_fn` does not have the signature: ``priority( synapse: YourSynapse ) -> float``.
            AssertionError: If :func:`verify_fn` does not have the signature: ``verify( synapse: YourSynapse ) -> None``.

        Returns:
            self: Returns the instance of the AxonServer class for potential method chaining.

        Example Usage::

            def forward_custom(synapse: MyCustomSynapse) -> MyCustomSynapse:
                # Custom logic for processing the request
                return synapse

            def blacklist_custom(synapse: MyCustomSynapse) -> Tuple[bool, str]:
                return True, "Allowed!"

            def priority_custom(synapse: MyCustomSynapse) -> float:
                return 1.0

            def verify_custom(synapse: MyCustomSynapse):
                # Custom logic for verifying the request
                pass

            my_axon = bittensor.axon(...)
            my_axon.attach(forward_fn=forward_custom, verify_fn=verify_custom)

        Note:
            The :func:`attach` method is fundamental in setting up the Axon server's request handling capabilities,
            enabling it to participate effectively and securely in the Bittensor network. The flexibility
            offered by this method allows developers to tailor the Axon's behavior to specific requirements and
            use cases.
        """

        # Assert 'forward_fn' has exactly one argument
        forward_sig = signature(forward_fn)
        assert (
            len(list(forward_sig.parameters)) == 1
        ), "The passed function must have exactly one argument"

        # Obtain the class of the first argument of 'forward_fn'
        request_class = forward_sig.parameters[
            list(forward_sig.parameters)[0]
        ].annotation

        # Assert that the first argument of 'forward_fn' is a subclass of 'bittensor.Synapse'
        assert issubclass(
            request_class, bittensor.Synapse
        ), "The argument of forward_fn must inherit from bittensor.Synapse"

        # Obtain the class name of the first argument of 'forward_fn'
        request_name = forward_sig.parameters[
            list(forward_sig.parameters)[0]
        ].annotation.__name__

        # Add the endpoint to the router, making it available on both GET and POST methods
        self.router.add_api_route(
            f"/{request_name}",
            forward_fn,
            methods=["GET", "POST"],
            dependencies=[Depends(self.verify_body_integrity)],
        )
        self.app.include_router(self.router)

        # Expected signatures for 'blacklist_fn', 'priority_fn' and 'verify_fn'
        blacklist_sig = Signature(
            [
                Parameter(
                    "synapse",
                    Parameter.POSITIONAL_OR_KEYWORD,
                    annotation=forward_sig.parameters[
                        list(forward_sig.parameters)[0]
                    ].annotation,
                )
            ],
            return_annotation=Tuple[bool, str],
        )
        priority_sig = Signature(
            [
                Parameter(
                    "synapse",
                    Parameter.POSITIONAL_OR_KEYWORD,
                    annotation=forward_sig.parameters[
                        list(forward_sig.parameters)[0]
                    ].annotation,
                )
            ],
            return_annotation=float,
        )
        verify_sig = Signature(
            [
                Parameter(
                    "synapse",
                    Parameter.POSITIONAL_OR_KEYWORD,
                    annotation=forward_sig.parameters[
                        list(forward_sig.parameters)[0]
                    ].annotation,
                )
            ],
            return_annotation=None,
        )

        # Check the signature of blacklist_fn, priority_fn and verify_fn if they are provided
        if blacklist_fn:
            assert (
                signature(blacklist_fn) == blacklist_sig
            ), "The blacklist_fn function must have the signature: blacklist( synapse: {} ) -> Tuple[bool, str]".format(
                request_name
            )
        if priority_fn:
            assert (
                signature(priority_fn) == priority_sig
            ), "The priority_fn function must have the signature: priority( synapse: {} ) -> float".format(
                request_name
            )
        if verify_fn:
            assert (
                signature(verify_fn) == verify_sig
            ), "The verify_fn function must have the signature: verify( synapse: {} ) -> None".format(
                request_name
            )

        # Store functions in appropriate attribute dictionaries
        self.forward_class_types[request_name] = forward_sig.parameters[
            list(forward_sig.parameters)[0]
        ].annotation
        self.blacklist_fns[request_name] = blacklist_fn
        self.priority_fns[request_name] = priority_fn
        self.verify_fns[request_name] = (
            verify_fn or self.default_verify
        )  # Use 'default_verify' if 'verify_fn' is None
        self.forward_fns[request_name] = forward_fn

        # Parse required hash fields from the forward function protocol defaults
        required_hash_fields = request_class.__dict__["__fields__"][
            "required_hash_fields"
        ].default
        self.required_hash_fields[request_name] = required_hash_fields

        return self

    @classmethod
    def config(cls) -> "bittensor.config":
        """
        Parses the command-line arguments to form a Bittensor configuration object.

        Returns:
            bittensor.config: Configuration object with settings from command-line arguments.
        """
        parser = argparse.ArgumentParser()
        axon.add_args(parser)  # Add specific axon-related arguments
        return bittensor.config(parser, args=[])

    @classmethod
    def help(cls):
        """
        Prints the help text (list of command-line arguments and their descriptions) to stdout.
        """
        parser = argparse.ArgumentParser()
        axon.add_args(parser)  # Add specific axon-related arguments
        print(cls.__new__.__doc__)  # Print docstring of the class
        parser.print_help()  # Print parser's help text

    @classmethod
    def add_args(cls, parser: argparse.ArgumentParser, prefix: Optional[str] = None):
        """
        Adds AxonServer-specific command-line arguments to the argument parser.

        Args:
            parser (argparse.ArgumentParser): Argument parser to which the arguments will be added.
            prefix (str, optional): Prefix to add to the argument names. Defaults to None.

        Note:
            Environment variables are used to define default values for the arguments.
        """
        prefix_str = "" if prefix is None else prefix + "."
        try:
            # Get default values from environment variables or use default values
            default_axon_port = os.getenv("BT_AXON_PORT") or 8091
            default_axon_ip = os.getenv("BT_AXON_IP") or "[::]"
            default_axon_external_port = os.getenv("BT_AXON_EXTERNAL_PORT") or None
            default_axon_external_ip = os.getenv("BT_AXON_EXTERNAL_IP") or None
            default_axon_max_workers = os.getenv("BT_AXON_MAX_WORERS") or 10
            default_nonces_basepath = os.getenv("BT_AXON_NONCE_BASEPATH") or "~/.bittensor/nonces"

            # Add command-line arguments to the parser
            parser.add_argument(
                "--" + prefix_str + "axon.port",
                type=int,
                help="The local port this axon endpoint is bound to. i.e. 8091",
                default=default_axon_port,
            )
            parser.add_argument(
                "--" + prefix_str + "axon.ip",
                type=str,
                help="""The local ip this axon binds to. ie. [::]""",
                default=default_axon_ip,
            )
            parser.add_argument(
                "--" + prefix_str + "axon.external_port",
                type=int,
                required=False,
                help="""The public port this axon broadcasts to the network. i.e. 8091""",
                default=default_axon_external_port,
            )
            parser.add_argument(
                "--" + prefix_str + "axon.external_ip",
                type=str,
                required=False,
                help="""The external ip this axon broadcasts to the network to. ie. [::]""",
                default=default_axon_external_ip,
            )
            parser.add_argument(
                "--" + prefix_str + "axon.max_workers",
                type=int,
                help="""The maximum number connection handler threads working simultaneously on this endpoint.
                        The grpc server distributes new worker threads to service requests up to this number.""",
                default=default_axon_max_workers,
            )
            parser.add_argument(
                "--" + prefix_str + "axon.nonces_basepath",
                type=str,
                help="The base path to load nonces from.",
                default=default_nonces_basepath,
            )

        except argparse.ArgumentError:
            # Exception handling for re-parsing arguments
            pass

    async def verify_body_integrity(self, request: Request):
        """
        The ``verify_body_integrity`` method in the Bittensor framework is a key security function within the
        Axon server's middleware. It is responsible for ensuring the integrity of the body of incoming HTTP
        requests.

        It asynchronously verifies the integrity of the body of a request by comparing the hash of required fields
        with the corresponding hashes provided in the request headers. This method is critical for ensuring
        that the incoming request payload has not been altered or tampered with during transmission, establishing
        a level of trust and security between the sender and receiver in the network.

        Args:
            request (Request): The incoming FastAPI request object containing both headers and the request body.

        Returns:
            dict: Returns the parsed body of the request as a dictionary if all the hash comparisons match,
                indicating that the body is intact and has not been tampered with.

        Raises:
            JSONResponse: Raises a JSONResponse with a 400 status code if any of the hash comparisons fail,
                        indicating a potential integrity issue with the incoming request payload.
                        The response includes the detailed error message specifying which field has a hash mismatch.

        This method performs several key functions:

        1. Decoding and loading the request body for inspection.
        2. Gathering required field names for hash comparison from the Axon configuration.
        3. Loading and parsing the request body into a dictionary.
        4. Reconstructing the Synapse object and recomputing the hash for verification and logging.
        5. Comparing the recomputed hash with the hash provided in the request headers for verification.

        Note:
            The integrity verification is an essential step in ensuring the security of the data exchange
            within the Bittensor network. It helps prevent tampering and manipulation of data during transit,
            thereby maintaining the reliability and trust in the network communication.
        """
        # Await and load the request body so we can inspect it
        body = await request.body()
        request_body = body.decode() if isinstance(body, bytes) else body

        # Gather the required field names from the axon's required_hash_fields dict
        request_name = request.url.path.split("/")[1]
        required_hash_fields = self.required_hash_fields[request_name]

        # Load the body dict and check if all required field hashes match
        body_dict = json.loads(request_body)

        # Reconstruct the synapse object from the body dict and recompute the hash
        syn = self.forward_class_types[request_name](**body_dict)  # type: ignore
        parsed_body_hash = syn.body_hash  # Rehash the body from request

        body_hash = request.headers.get("computed_body_hash", "")
        if parsed_body_hash != body_hash:
            raise ValueError(
                f"Hash mismatch between header body hash {body_hash} and parsed body hash {parsed_body_hash}"
            )

        # If body is good, return the parsed body so that it can be passed onto the route function
        return body_dict

    @classmethod
    def check_config(cls, config: "bittensor.config"):
        """
        This method checks the configuration for the axon's port and wallet.

        Args:
            config (bittensor.config): The config object holding axon settings.

        Raises:
            AssertionError: If the axon or external ports are not in range [1024, 65535]
        """
        assert (
            config.axon.port > 1024 and config.axon.port < 65535
        ), "Axon port must be in range [1024, 65535]"

        assert config.axon.external_port is None or (
            config.axon.external_port > 1024 and config.axon.external_port < 65535
        ), "External port must be in range [1024, 65535]"

    def to_string(self):
        """
        Provides a human-readable representation of the AxonInfo for this Axon.
        """
        return self.info().to_string()

    def __str__(self) -> str:
        """
        Provides a human-readable representation of the Axon instance.
        """
        return "Axon({}, {}, {}, {}, {})".format(
            self.ip,
            self.port,
            self.wallet.hotkey.ss58_address,
            "started" if self.started else "stopped",
            list(self.forward_fns.keys()),
        )

    def __repr__(self) -> str:
        """
        Provides a machine-readable (unambiguous) representation of the Axon instance.
        It is made identical to __str__ in this case.
        """
        return self.__str__()

    def __del__(self):
        """
        This magic method is called when the Axon object is about to be destroyed.
        It ensures that the Axon server shuts down properly.
        """
        self.stop()

    def start(self) -> "bittensor.axon":
        """
        Starts the Axon server and its underlying FastAPI server thread, transitioning the state of the
        Axon instance to ``started``. This method initiates the server's ability to accept and process
        incoming network requests, making it an active participant in the Bittensor network.

        The start method triggers the FastAPI server associated with the Axon to begin listening for
        incoming requests. It is a crucial step in making the neuron represented by this Axon operational
        within the Bittensor network.

        Returns:
            bittensor.axon: The Axon instance in the 'started' state.

        Example::

            my_axon = bittensor.axon(...)
            ... # setup axon, attach functions, etc.
            my_axon.start()  # Starts the axon server

        Note:
            After invoking this method, the Axon is ready to handle requests as per its configured endpoints and custom logic.
        """
        self.fast_server.start()
        self.started = True
        return self

    def stop(self) -> "bittensor.axon":
        """
        Stops the Axon server and its underlying GRPC server thread, transitioning the state of the Axon
        instance to ``stopped``. This method ceases the server's ability to accept new network requests,
        effectively removing the neuron's server-side presence in the Bittensor network.

        By stopping the FastAPI server, the Axon ceases to listen for incoming requests, and any existing
        connections are gracefully terminated. This function is typically used when the neuron is being
        shut down or needs to temporarily go offline.

        Returns:
            bittensor.axon: The Axon instance in the 'stopped' state.

        Example::

            my_axon = bittensor.axon(...)
            my_axon.start()
            ...
            my_axon.stop()  # Stops the axon server


        Note:
            It is advisable to ensure that all ongoing processes or requests are completed or properly handled before invoking this method.
        """
        self.fast_server.stop()
        self.started = False
        return self

    def serve(
        self, netuid: int, subtensor: Optional[bittensor.subtensor] = None
    ) -> "bittensor.axon":
        """
        Serves the Axon on the specified subtensor connection using the configured wallet. This method
        registers the Axon with a specific subnet within the Bittensor network, identified by the ``netuid``.
        It links the Axon to the broader network, allowing it to participate in the decentralized exchange
        of information.

        Args:
            netuid (int): The unique identifier of the subnet to register on. This ID is essential for the Axon to correctly position itself within the Bittensor network topology.
            subtensor (bittensor.subtensor, optional): The subtensor connection to use for serving. If not provided, a new connection is established based on default configurations.

        Returns:
            bittensor.axon: The Axon instance that is now actively serving on the specified subtensor.

        Example::

            my_axon = bittensor.axon(...)
            subtensor = bt.subtensor(network="local") # Local by default
            my_axon.serve(netuid=1, subtensor=subtensor)  # Serves the axon on subnet with netuid 1

        Note:
            The ``serve`` method is crucial for integrating the Axon into the Bittensor network, allowing it
            to start receiving and processing requests from other neurons.
        """
        if subtensor is not None and hasattr(subtensor, "serve_axon"):
            subtensor.serve_axon(netuid=netuid, axon=self)
        return self

    async def default_verify(self, synapse: bittensor.Synapse):
        """
        This method is used to verify the authenticity of a received message using a digital signature.

        It ensures that the message was not tampered with and was sent by the expected sender.

        The :func:`default_verify` method in the Bittensor framework is a critical security function within the
        Axon server. It is designed to authenticate incoming messages by verifying their digital
        signatures. This verification ensures the integrity of the message and confirms that it was
        indeed sent by the claimed sender. The method plays a pivotal role in maintaining the trustworthiness
        and reliability of the communication within the Bittensor network.

        Key Features
            Security Assurance
                The default_verify method is crucial for ensuring the security of the Bittensor network. By verifying digital signatures, it guards against unauthorized access
                and data manipulation.

            Preventing Replay Attacks
                The method checks for increasing nonce values, which is a vital
                step in preventing replay attacks. A replay attack involves an adversary reusing or
                delaying the transmission of a valid data transmission to deceive the receiver.

            Authenticity and Integrity Checks
                By verifying that the message's digital signature matches
                its content, the method ensures the message's authenticity (it comes from the claimed
                sender) and integrity (it hasn't been altered during transmission).

            Trust in Communication
                This method fosters trust in the network communication. Neurons
                (nodes in the Bittensor network) can confidently interact, knowing that the messages they
                receive are genuine and have not been tampered with.

            Cryptographic Techniques
                The method's reliance on asymmetric encryption techniques is a
                cornerstone of modern cryptographic security, ensuring that only entities with the correct
                cryptographic keys can participate in secure communication.

        Args:
            synapse: bittensor.Synapse
                bittensor request synapse.

        Raises:
            Exception: If the ``receiver_hotkey`` doesn't match with ``self.receiver_hotkey``.
            Exception: If the nonce is not larger than the previous nonce for the same endpoint key.
            Exception: If the signature verification fails.

        After successful verification, the nonce for the given endpoint key is updated.

        Note:
            The verification process assumes the use of an asymmetric encryption algorithm,
            where the sender signs the message with their private key and the receiver verifies the
            signature using the sender's public key.
        """
        # Build the keypair from the dendrite_hotkey
        if synapse.dendrite is not None:
            keypair = Keypair(ss58_address=synapse.dendrite.hotkey)

            # Build the signature messages.
            message = f"{synapse.dendrite.nonce}.{synapse.dendrite.hotkey}.{self.wallet.hotkey.ss58_address}.{synapse.dendrite.uuid}.{synapse.computed_body_hash}"

            # Build the unique endpoint key.
            endpoint_key = f"{synapse.dendrite.hotkey}:{synapse.dendrite.uuid}"

<<<<<<< HEAD
            # Use new nonce protocol if the caller is using the new protocol.
            if hasattr(synapse.dendrite, "UNIX_timestamp"):

                # Append the UNIX timestamp to the message for proper verification of new caller.
                message += {f"{synapse.dendrite.UNIX_timestamp}"}

                # Check the nonce from the endpoint key with 5 minute (300 second) delta
                allowedDelta = 300000000000

                # Requests must have nonces to be safe from replays
                if synapse.dendrite.UNIX_timestamp is None:
                    raise Exception(f"{synapse.dendrite.hotkey} missing Nonce")

                # If we don't have a nonce stored, ensure that the nonce falls within
                # a reasonable delta.
                if (
                    self.nonces.get(endpoint_key) is None
                    and synapse.dendrite.UNIX_timestamp <= (time.time_ns() - allowedDelta)
                ):
                    raise Exception(f"Nonce {synapse.dendrite.UNIX_timestamp} is outside window delta.")
                if (
                    self.nonces.get(endpoint_key) is not None
                    and synapse.dendrite.UNIX_timestamp <= self.nonces[endpoint_key]
                ):
                    raise Exception(f"Nonce {synapse.dendrite.UNIX_timestamp} is too old")

            # Use old protocol.
            else:
                # Check the nonce from the endpoint key.
                if (
                    endpoint_key in self.nonces.keys()
                    and self.nonces[endpoint_key] is not None
                    and synapse.dendrite.nonce is not None
                    and synapse.dendrite.nonce <= self.nonces[endpoint_key]
                ):
                    raise Exception(f"Nonce {synapse.dendrite.nonce} is too small")
=======
            # Check the nonce from the endpoint key.
            if (
                endpoint_key in self.nonces.keys()
                and self.nonces[endpoint_key] is not None
                and synapse.dendrite.nonce is not None
                and synapse.dendrite.nonce <= self.nonces[endpoint_key]
            ):
                raise Exception("Nonce is too small")
>>>>>>> bfc78773

            if not keypair.verify(message, synapse.dendrite.signature):
                raise Exception(
                    f"Signature mismatch with {message} and {synapse.dendrite.signature}"
                )

            # Success
            self.nonces[endpoint_key] = synapse.dendrite.nonce  # type: ignore
        else:
            raise SynapseDendriteNoneException()


def create_error_response(synapse: bittensor.Synapse):
    if synapse.axon is None:
        return JSONResponse(
            status_code=400,
            headers=synapse.to_headers(),
            content={"message": "Invalid request name"},
        )
    else:
        return JSONResponse(
            status_code=synapse.axon.status_code or 400,
            headers=synapse.to_headers(),
            content={"message": synapse.axon.status_message},
        )


def log_and_handle_error(
    synapse: bittensor.Synapse,
    exception: Exception,
    status_code: int,
    start_time: float,
):
    # Display the traceback for user clarity.
    bittensor.logging.trace(f"Forward exception: {traceback.format_exc()}")

    # Set the status code of the synapse to the given status code.
    error_type = exception.__class__.__name__
    error_message = str(exception)
    detailed_error_message = f"{error_type}: {error_message}"

    # Log the detailed error message for internal use
    bittensor.logging.error(detailed_error_message)

    if synapse.axon is None:
        raise SynapseParsingError(detailed_error_message)
    # Set a user-friendly error message
    synapse.axon.status_code = status_code
    synapse.axon.status_message = error_message

    # Calculate the processing time by subtracting the start time from the current time.
    synapse.axon.process_time = str(time.time() - start_time)  # type: ignore

    return synapse


class AxonMiddleware(BaseHTTPMiddleware):
    """
    The `AxonMiddleware` class is a key component in the Axon server, responsible for processing all incoming requests.

    It handles the essential tasks of verifying requests, executing blacklist checks,
    running priority functions, and managing the logging of messages and errors. Additionally, the class
    is responsible for updating the headers of the response and executing the requested functions.

    This middleware acts as an intermediary layer in request handling, ensuring that each request is
    processed according to the defined rules and protocols of the Bittensor network. It plays a pivotal
    role in maintaining the integrity and security of the network communication.

    Args:
        app (FastAPI): An instance of the FastAPI application to which this middleware is attached.
        axon (bittensor.axon): The Axon instance that will process the requests.

    The middleware operates by intercepting incoming requests, performing necessary preprocessing
    (like verification and priority assessment), executing the request through the Axon's endpoints, and
    then handling any postprocessing steps such as response header updating and logging.
    """

    def __init__(self, app: "AxonMiddleware", axon: "bittensor.axon"):
        """
        Initialize the AxonMiddleware class.

        Args:
        app (object): An instance of the application where the middleware processor is used.
        axon (object): The axon instance used to process the requests.
        """
        super().__init__(app)
        self.axon = axon

    async def dispatch(
        self, request: Request, call_next: RequestResponseEndpoint
    ) -> Response:
        """
        Asynchronously processes incoming HTTP requests and returns the corresponding responses. This
        method acts as the central processing unit of the AxonMiddleware, handling each step in the
        request lifecycle.

        Args:
            request (Request): The incoming HTTP request to be processed.
            call_next (RequestResponseEndpoint): A callable that processes the request and returns a response.

        Returns:
            Response: The HTTP response generated after processing the request.

        This method performs several key functions:

        1. Request Preprocessing: Sets up Synapse object from request headers and fills necessary information.
        2. Logging: Logs the start of request processing.
        3. Blacklist Checking: Verifies if the request is blacklisted.
        4. Request Verification: Ensures the authenticity and integrity of the request.
        5. Priority Assessment: Evaluates and assigns priority to the request.
        6. Request Execution: Calls the next function in the middleware chain to process the request.
        7. Response Postprocessing: Updates response headers and logs the end of the request processing.

        The method also handles exceptions and errors that might occur during each stage, ensuring that
        appropriate responses are returned to the client.
        """
        # Records the start time of the request processing.
        start_time = time.time()

        try:
            # Set up the synapse from its headers.
            synapse: bittensor.Synapse = await self.preprocess(request)

            # Logs the start of the request processing
            if synapse.dendrite is not None:
                bittensor.logging.trace(
                    f"axon     | <-- | {request.headers.get('content-length', -1)} B | {synapse.name} | {synapse.dendrite.hotkey} | {synapse.dendrite.ip}:{synapse.dendrite.port} | 200 | Success "
                )
            else:
                bittensor.logging.trace(
                    f"axon     | <-- | {request.headers.get('content-length', -1)} B | {synapse.name} | None | None | 200 | Success "
                )

            # Call the blacklist function
            await self.blacklist(synapse)

            # Call verify and return the verified request
            await self.verify(synapse)

            # Call the priority function
            await self.priority(synapse)

            # Call the run function
            response = await self.run(synapse, call_next, request)

            # Call the postprocess function
            response = await self.postprocess(synapse, response, start_time)

            # Periodically save nonces dict.
            if self.last_nonce_save < time.time() - 300000000000: # Save every 5 minutes
                self.last_nonce_save = time.time()
                save_nonces(
                    self.axon.nonces_basepath,
                    self.axon.wallet.coldkeypub.ss58_address,
                    self.axon.wallet.hotkey.ss58_address,
                    self.axon.ip,
                    self.axon.port,
                    self.axon.nonces,
                )

        # Handle errors related to preprocess.
        except InvalidRequestNameError as e:
            if "synapse" not in locals():
                synapse: bittensor.Synapse = bittensor.Synapse()  # type: ignore
            log_and_handle_error(synapse, e, 400, start_time)
            response = create_error_response(synapse)

        except SynapseParsingError as e:
            if "synapse" not in locals():
                synapse = bittensor.Synapse()
            log_and_handle_error(synapse, e, 400, start_time)
            response = create_error_response(synapse)

        except UnknownSynapseError as e:
            if "synapse" not in locals():
                synapse = bittensor.Synapse()
            log_and_handle_error(synapse, e, 404, start_time)
            response = create_error_response(synapse)

        # Handle errors related to verify.
        except NotVerifiedException as e:
            log_and_handle_error(synapse, e, 401, start_time)
            response = create_error_response(synapse)

        # Handle errors related to blacklist.
        except BlacklistedException as e:
            log_and_handle_error(synapse, e, 403, start_time)
            response = create_error_response(synapse)

        # Handle errors related to priority.
        except PriorityException as e:
            log_and_handle_error(synapse, e, 503, start_time)
            response = create_error_response(synapse)

        # Handle errors related to run.
        except RunException as e:
            log_and_handle_error(synapse, e, 500, start_time)
            response = create_error_response(synapse)

        # Handle errors related to postprocess.
        except PostProcessException as e:
            log_and_handle_error(synapse, e, 500, start_time)
            response = create_error_response(synapse)

        # Handle all other errors.
        except Exception as e:
            log_and_handle_error(synapse, InternalServerError(str(e)), 500, start_time)
            response = create_error_response(synapse)

        # Logs the end of request processing and returns the response
        finally:
            # Log the details of the processed synapse, including total size, name, hotkey, IP, port,
            # status code, and status message, using the debug level of the logger.
            if synapse.dendrite is not None and synapse.axon is not None:
                bittensor.logging.trace(
                    f"axon     | --> | {response.headers.get('content-length', -1)} B | {synapse.name} | {synapse.dendrite.hotkey} | {synapse.dendrite.ip}:{synapse.dendrite.port}  | {synapse.axon.status_code} | {synapse.axon.status_message}"
                )
            elif synapse.axon is not None:
                bittensor.logging.trace(
                    f"axon     | --> | {response.headers.get('content-length', -1)} B | {synapse.name} | None | None | {synapse.axon.status_code} | {synapse.axon.status_message}"
                )
            else:
                bittensor.logging.trace(
                    f"axon     | --> | {response.headers.get('content-length', -1)} B | {synapse.name} | None | None | 200 | Success "
                )

            # Return the response to the requester.
            return response

    async def preprocess(self, request: Request) -> bittensor.Synapse:
        """
        Performs the initial processing of the incoming request. This method is responsible for
        extracting relevant information from the request and setting up the Synapse object, which
        represents the state and context of the request within the Axon server.

        Args:
            request (Request): The incoming request to be preprocessed.

        Returns:
            bittensor.Synapse: The Synapse object representing the preprocessed state of the request.

        The preprocessing involves:

        1. Extracting the request name from the URL path.
        2. Creating a Synapse instance from the request headers using the appropriate class type.
        3. Filling in the Axon and Dendrite information into the Synapse object.
        4. Signing the Synapse from the Axon side using the wallet hotkey.

        This method sets the foundation for the subsequent steps in the request handling process,
        ensuring that all necessary information is encapsulated within the Synapse object.
        """
        # Extracts the request name from the URL path.
        try:
            request_name = request.url.path.split("/")[1]
        except:
            raise InvalidRequestNameError(
                f"Improperly formatted request. Could not parser request {request.url.path}."
            )

        # Creates a synapse instance from the headers using the appropriate forward class type
        # based on the request name obtained from the URL path.
        request_synapse = self.axon.forward_class_types.get(request_name)
        if request_synapse is None:
            raise UnknownSynapseError(
                f"Synapse name '{request_name}' not found. Available synapses {list(self.axon.forward_class_types.keys())}"
            )

        try:
            synapse = request_synapse.from_headers(request.headers)  # type: ignore
        except Exception as e:
            raise SynapseParsingError(
                f"Improperly formatted request. Could not parse headers {request.headers} into synapse of type {request_name}."
            )
        synapse.name = request_name

        # Fills the local axon information into the synapse.
        synapse.axon.__dict__.update(
            {
                "version": str(bittensor.__version_as_int__),
                "uuid": str(self.axon.uuid),
                "nonce": f"{time.monotonic_ns()}",
                "status_message": "Success",
                "status_code": "100",
            }
        )

        # Fills the dendrite information into the synapse.
        synapse.dendrite.__dict__.update(
            {"port": str(request.client.port), "ip": str(request.client.host)}  # type: ignore
        )

        # Signs the synapse from the axon side using the wallet hotkey.
        message = f"{synapse.axon.nonce}.{synapse.dendrite.hotkey}.{synapse.axon.hotkey}.{synapse.axon.uuid}"
        synapse.axon.signature = f"0x{self.axon.wallet.hotkey.sign(message).hex()}"

        # Return the setup synapse.
        return synapse

    async def verify(self, synapse: bittensor.Synapse):
        """
        Verifies the authenticity and integrity of the request. This method ensures that the incoming
        request meets the predefined security and validation criteria.

        Args:
            synapse (bittensor.Synapse): The Synapse object representing the request.

        Raises:
            Exception: If the verification process fails due to unmet criteria or security concerns.

        The verification process involves:

        1. Retrieving the specific verification function for the request's Synapse type.
        2. Executing the verification function and handling any exceptions that arise.

        Successful verification allows the request to proceed further in the processing pipeline, while
        failure results in an appropriate exception being raised.
        """
        # Start of the verification process. Verification is the process where we ensure that
        # the incoming request is from a trusted source or fulfills certain requirements.
        # We get a specific verification function from 'verify_fns' dictionary that corresponds
        # to our request's name. Each request name (synapse name) has its unique verification function.
        verify_fn = (
            self.axon.verify_fns.get(synapse.name) if synapse.name is not None else None
        )

        # If a verification function exists for the request's name
        if verify_fn:
            try:
                # We attempt to run the verification function using the synapse instance
                # created from the request. If this function runs without throwing an exception,
                # it means that the verification was successful.
                (
                    await verify_fn(synapse)
                    if inspect.iscoroutinefunction(verify_fn)
                    else verify_fn(synapse)
                )
            except Exception as e:
                # If there was an exception during the verification process, we log that
                # there was a verification exception.
                bittensor.logging.trace(f"Verify exception {str(e)}")

                # Check if the synapse.axon object exists
                if synapse.axon is not None:
                    # We set the status code of the synapse to "401" which denotes an unauthorized access.
                    synapse.axon.status_code = 401
                else:
                    # If the synapse.axon object doesn't exist, raise an exception.
                    raise Exception("Synapse.axon object is None")

                # We raise an exception to stop the process and return the error to the requester.
                # The error message includes the original exception message.
                raise NotVerifiedException(f"Not Verified with error: {str(e)}")

    async def blacklist(self, synapse: bittensor.Synapse):
        """
        Checks if the request should be blacklisted. This method ensures that requests from disallowed
        sources or with malicious intent are blocked from processing. This can be extremely useful for
        preventing spam or other forms of abuse. The blacklist is a list of keys or identifiers that
        are prohibited from accessing certain resources.

        Args:
            synapse (bittensor.Synapse): The Synapse object representing the request.

        Raises:
            Exception: If the request is found in the blacklist.

        The blacklist check involves:

        1. Retrieving the blacklist checking function for the request's Synapse type.
        2. Executing the check and handling the case where the request is blacklisted.

        If a request is blacklisted, it is blocked, and an exception is raised to halt further processing.
        """
        # A blacklist is a list of keys or identifiers
        # that are prohibited from accessing certain resources.
        # We retrieve the blacklist checking function from the 'blacklist_fns' dictionary
        # that corresponds to the request's name (synapse name).
        blacklist_fn = (
            self.axon.blacklist_fns.get(synapse.name)
            if synapse.name is not None
            else None
        )

        # If a blacklist checking function exists for the request's name
        if blacklist_fn:
            # We execute the blacklist checking function using the synapse instance as input.
            # If the function returns True, it means that the key or identifier is blacklisted.
            blacklisted, reason = (
                await blacklist_fn(synapse)
                if inspect.iscoroutinefunction(blacklist_fn)
                else blacklist_fn(synapse)
            )
            if blacklisted:
                # We log that the key or identifier is blacklisted.
                bittensor.logging.trace(f"Blacklisted: {blacklisted}, {reason}")

                # Check if the synapse.axon object exists
                if synapse.axon is not None:
                    # We set the status code of the synapse to "403" which indicates a forbidden access.
                    synapse.axon.status_code = 403
                else:
                    # If the synapse.axon object doesn't exist, raise an exception.
                    raise Exception("Synapse.axon object is None")

                # We raise an exception to halt the process and return the error message to the requester.
                raise BlacklistedException(f"Forbidden. Key is blacklisted: {reason}.")

    async def priority(self, synapse: bittensor.Synapse):
        """
        Executes the priority function for the request. This method assesses and assigns a priority
        level to the request, determining its urgency and importance in the processing queue.

        Args:
            synapse (bittensor.Synapse): The Synapse object representing the request.

        Raises:
            Exception: If the priority assessment process encounters issues, such as timeouts.

        The priority function plays a crucial role in managing the processing load and ensuring that
        critical requests are handled promptly.
        """
        # Retrieve the priority function from the 'priority_fns' dictionary that corresponds
        # to the request's name (synapse name).
        priority_fn = self.axon.priority_fns.get(str(synapse.name), None)

        async def submit_task(
            executor: PriorityThreadPoolExecutor, priority: float
        ) -> Tuple[float, Any]:
            """
            Submits the given priority function to the specified executor for asynchronous execution.
            The function will run in the provided executor and return the priority value along with the result.

            Args:
                executor: The executor in which the priority function will be run.
                priority: The priority function to be executed.

            Returns:
                tuple: A tuple containing the priority value and the result of the priority function execution.
            """
            loop = asyncio.get_event_loop()
            future = loop.run_in_executor(executor, lambda: priority)
            result = await future
            return priority, result

        # If a priority function exists for the request's name
        if priority_fn:
            try:
                # Execute the priority function and get the priority value.
                priority = (
                    await priority_fn(synapse)
                    if inspect.iscoroutinefunction(priority_fn)
                    else priority_fn(synapse)
                )

                # Submit the task to the thread pool for execution with the given priority.
                # The submit_task function will handle the execution and return the result.
                _, result = await submit_task(self.axon.thread_pool, priority)

            except TimeoutError as e:
                # If the execution of the priority function exceeds the timeout,
                # it raises an exception to handle the timeout error.
                bittensor.logging.trace(f"TimeoutError: {str(e)}")

                # Set the status code of the synapse to 408 which indicates a timeout error.
                if synapse.axon is not None:
                    synapse.axon.status_code = 408

                # Raise an exception to stop the process and return an appropriate error message to the requester.
                raise PriorityException(f"Response timeout after: {synapse.timeout}s")

    async def run(
        self,
        synapse: bittensor.Synapse,
        call_next: RequestResponseEndpoint,
        request: Request,
    ) -> Response:
        """
        Executes the requested function as part of the request processing pipeline. This method calls
        the next function in the middleware chain to process the request and generate a response.

        Args:
            synapse (bittensor.Synapse): The Synapse object representing the request.
            call_next (RequestResponseEndpoint): The next function in the middleware chain to process requests.
            request (Request): The original HTTP request.

        Returns:
            Response: The HTTP response generated by processing the request.

        This method is a critical part of the request lifecycle, where the actual processing of the
        request takes place, leading to the generation of a response.
        """
        try:
            # The requested function is executed by calling the 'call_next' function,
            # passing the original request as an argument. This function processes the request
            # and returns the response.
            response = await call_next(request)

        except Exception as e:
            # If an exception occurs during the execution of the requested function,
            # it is caught and handled here.

            # Log the exception for debugging purposes.
            bittensor.logging.trace(f"Run exception: {str(e)}")

            # Set the status code of the synapse to "500" which indicates an internal server error.
            if synapse.axon is not None:
                synapse.axon.status_code = 500

            # Raise an exception to stop the process and return an appropriate error message to the requester.
            raise RunException(f"Internal server error with error: {str(e)}")

        # Return the starlet response
        return response

    async def postprocess(
        self, synapse: bittensor.Synapse, response: Response, start_time: float
    ) -> Response:
        """
        Performs the final processing on the response before sending it back to the client. This method
        updates the response headers and logs the end of the request processing.

        Args:
            synapse (bittensor.Synapse): The Synapse object representing the request.
            response (Response): The response generated by processing the request.
            start_time (float): The timestamp when the request processing started.

        Returns:
            Response: The final HTTP response, with updated headers, ready to be sent back to the client.

        Postprocessing is the last step in the request handling process, ensuring that the response is
        properly formatted and contains all necessary information.
        """
        # Set the status code of the synapse to "200" which indicates a successful response.
        if synapse.axon is not None:
            synapse.axon.status_code = 200

            # Set the status message of the synapse to "Success".
            synapse.axon.status_message = "Success"

        try:
            # Update the response headers with the headers from the synapse.
            updated_headers = synapse.to_headers()
            response.headers.update(updated_headers)
        except Exception as e:
            # If there is an exception during the response header update, we log the exception.
            raise PostProcessException(
                f"Error while parsing or updating response headers. Postprocess exception: {str(e)}."
            )

        # Calculate the processing time by subtracting the start time from the current time.
        synapse.axon.process_time = str(time.time() - start_time)  # type: ignore

        return response<|MERGE_RESOLUTION|>--- conflicted
+++ resolved
@@ -976,7 +976,6 @@
             # Build the unique endpoint key.
             endpoint_key = f"{synapse.dendrite.hotkey}:{synapse.dendrite.uuid}"
 
-<<<<<<< HEAD
             # Use new nonce protocol if the caller is using the new protocol.
             if hasattr(synapse.dendrite, "UNIX_timestamp"):
 
@@ -1013,16 +1012,6 @@
                     and synapse.dendrite.nonce <= self.nonces[endpoint_key]
                 ):
                     raise Exception(f"Nonce {synapse.dendrite.nonce} is too small")
-=======
-            # Check the nonce from the endpoint key.
-            if (
-                endpoint_key in self.nonces.keys()
-                and self.nonces[endpoint_key] is not None
-                and synapse.dendrite.nonce is not None
-                and synapse.dendrite.nonce <= self.nonces[endpoint_key]
-            ):
-                raise Exception("Nonce is too small")
->>>>>>> bfc78773
 
             if not keypair.verify(message, synapse.dendrite.signature):
                 raise Exception(
