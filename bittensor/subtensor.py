# The MIT License (MIT)
# Copyright © 2021 Yuma Rao
# Copyright © 2023 Opentensor Foundation

# Permission is hereby granted, free of charge, to any person obtaining a copy of this software and associated
# documentation files (the “Software”), to deal in the Software without restriction, including without limitation
# the rights to use, copy, modify, merge, publish, distribute, sublicense, and/or sell copies of the Software,
# and to permit persons to whom the Software is furnished to do so, subject to the following conditions:

# The above copyright notice and this permission notice shall be included in all copies or substantial portions of
# the Software.

# THE SOFTWARE IS PROVIDED “AS IS”, WITHOUT WARRANTY OF ANY KIND, EXPRESS OR IMPLIED, INCLUDING BUT NOT LIMITED TO
# THE WARRANTIES OF MERCHANTABILITY, FITNESS FOR A PARTICULAR PURPOSE AND NONINFRINGEMENT. IN NO EVENT SHALL
# THE AUTHORS OR COPYRIGHT HOLDERS BE LIABLE FOR ANY CLAIM, DAMAGES OR OTHER LIABILITY, WHETHER IN AN ACTION
# OF CONTRACT, TORT OR OTHERWISE, ARISING FROM, OUT OF OR IN CONNECTION WITH THE SOFTWARE OR THE USE OR OTHER
# DEALINGS IN THE SOFTWARE.

"""
The ``bittensor.subtensor`` module in Bittensor serves as a crucial interface for interacting with the Bittensor
blockchain, facilitating a range of operations essential for the decentralized machine learning network.
"""
import argparse
import copy
import functools
import socket
import time
from typing import List, Dict, Union, Optional, Tuple, TypedDict, Any, TypeVar

import numpy as np
import scalecodec
from numpy.typing import NDArray
from retry import retry
from scalecodec.base import RuntimeConfiguration
from scalecodec.exceptions import RemainingScaleBytesNotEmptyException
from scalecodec.type_registry import load_type_registry_preset
from scalecodec.types import GenericCall
from substrateinterface.base import QueryMapResult, SubstrateInterface, ExtrinsicReceipt
from substrateinterface.exceptions import SubstrateRequestException

<<<<<<< HEAD
from bittensor.utils import torch

# Local imports.
=======
import bittensor
from bittensor.btlogging import logging as _logger
>>>>>>> bfef0735
from .chain_data import (
    NeuronInfo,
    DelegateInfo,
    DelegateInfoLite,
    PrometheusInfo,
    SubnetInfo,
    SubnetHyperparameters,
    StakeInfo,
    NeuronInfoLite,
    AxonInfo,
    ProposalVoteData,
    IPInfo,
    custom_rpc_type_registry,
)
from .errors import IdentityError, NominationError, StakeError, TakeError
from .extrinsics.delegation import (
    delegate_extrinsic,
    nominate_extrinsic,
    undelegate_extrinsic,
    increase_take_extrinsic,
    decrease_take_extrinsic,
)
from .extrinsics.network import (
    register_subnetwork_extrinsic,
    set_hyperparameter_extrinsic,
)
from .extrinsics.prometheus import prometheus_extrinsic
from .extrinsics.registration import (
    register_extrinsic,
    burned_register_extrinsic,
    run_faucet_extrinsic,
    swap_hotkey_extrinsic,
)
from .extrinsics.root import root_register_extrinsic, set_root_weights_extrinsic
from .extrinsics.senate import (
    register_senate_extrinsic,
    leave_senate_extrinsic,
    vote_senate_extrinsic,
)
from .extrinsics.serving import (
    serve_extrinsic,
    serve_axon_extrinsic,
    publish_metadata,
    get_metadata,
)
from .extrinsics.set_weights import set_weights_extrinsic
from .extrinsics.staking import add_stake_extrinsic, add_stake_multiple_extrinsic
from .extrinsics.transfer import transfer_extrinsic
from .extrinsics.unstaking import unstake_extrinsic, unstake_multiple_extrinsic
from .types import AxonServeCallParams, PrometheusServeCallParams
from .utils import (
    U16_NORMALIZED_FLOAT,
    ss58_to_vec_u8,
    U64_NORMALIZED_FLOAT,
    networking,
)
from .utils.balance import Balance
from .utils.registration import POWSolution
from .utils.subtensor import get_subtensor_errors


KEY_NONCE: Dict[str, int] = {}

T = TypeVar("T")

#######
# Monkey patch in caching the convert_type_string method
#######
if hasattr(RuntimeConfiguration, "convert_type_string"):
    original_convert_type_string = RuntimeConfiguration.convert_type_string

    @functools.lru_cache(maxsize=None)
    def convert_type_string(cls, name):
        return original_convert_type_string(name)

    RuntimeConfiguration.convert_type_string = convert_type_string
#######


class ParamWithTypes(TypedDict):
    name: str  # Name of the parameter.
    type: str  # ScaleType string of the parameter.


class subtensor:
    """
    The Subtensor class in Bittensor serves as a crucial interface for interacting with the Bittensor blockchain,
    facilitating a range of operations essential for the decentralized machine learning network.

    This class enables neurons (network participants) to engage in activities such as registering on the network,
    managing staked weights, setting inter-neuronal weights, and participating in consensus mechanisms.

    The Bittensor network operates on a digital ledger where each neuron holds stakes (S) and learns a set
    of inter-peer weights (W). These weights, set by the neurons themselves, play a critical role in determining
    the ranking and incentive mechanisms within the network. Higher-ranked neurons, as determined by their
    contributions and trust within the network, receive more incentives.

    The Subtensor class connects to various Bittensor networks like the main ``finney`` network or local test
    networks, providing a gateway to the blockchain layer of Bittensor. It leverages a staked weighted trust
    system and consensus to ensure fair and distributed incentive mechanisms, where incentives (I) are
    primarily allocated to neurons that are trusted by the majority of the network.

    Additionally, Bittensor introduces a speculation-based reward mechanism in the form of bonds (B), allowing
    neurons to accumulate bonds in other neurons, speculating on their future value. This mechanism aligns
    with market-based speculation, incentivizing neurons to make judicious decisions in their inter-neuronal
    investments.

    Args:
        network (str): The name of the Bittensor network (e.g., 'finney', 'test', 'archive', 'local') the instance is
            connected to, determining the blockchain interaction context.
        chain_endpoint (str): The blockchain node endpoint URL, enabling direct communication with the Bittensor
            blockchain for transaction processing and data retrieval.

    Example Usage::

        # Connect to the main Bittensor network (Finney).
        finney_subtensor = subtensor(network='finney')

        # Close websocket connection with the Bittensor network.
        finney_subtensor.close()

        # (Re)creates the websocket connection with the Bittensor network.
        finney_subtensor.connect_websocket()

        # Register a new neuron on the network.
        wallet = bittensor.wallet(...)  # Assuming a wallet instance is created.
        success = finney_subtensor.register(wallet=wallet, netuid=netuid)

        # Set inter-neuronal weights for collaborative learning.
        success = finney_subtensor.set_weights(wallet=wallet, netuid=netuid, uids=[...], weights=[...])

        # Speculate by accumulating bonds in other promising neurons.
        success = finney_subtensor.delegate(wallet=wallet, delegate_ss58=other_neuron_ss58, amount=bond_amount)

        # Get the metagraph for a specific subnet using given subtensor connection
        metagraph = subtensor.metagraph(netuid=netuid)

    By facilitating these operations, the Subtensor class is instrumental in maintaining the decentralized
    intelligence and dynamic learning environment of the Bittensor network, as envisioned in its foundational
    principles and mechanisms described in the `NeurIPS paper
    <https://bittensor.com/pdfs/academia/NeurIPS_DAO_Workshop_2022_3_3.pdf>`_. paper.
    """

    def __init__(
        self,
        network: Optional[str] = None,
        config: Optional[bittensor.config] = None,
        _mock: bool = False,
        log_verbose: bool = True,
    ) -> None:
        """
        Initializes a Subtensor interface for interacting with the Bittensor blockchain.

        NOTE:
            Currently subtensor defaults to the ``finney`` network. This will change in a future release.

        We strongly encourage users to run their own local subtensor node whenever possible. This increases
        decentralization and resilience of the network. In a future release, local subtensor will become the
        default and the fallback to ``finney`` removed. Please plan ahead for this change. We will provide detailed
        instructions on how to run a local subtensor node in the documentation in a subsequent release.

        Args:
            network (str, optional): The network name to connect to (e.g., ``finney``, ``local``). This can also be the
                chain endpoint (e.g., ``wss://entrypoint-finney.opentensor.ai:443``) and will be correctly parsed into
                the network and chain endpoint. If not specified, defaults to the main Bittensor network.
            config (bittensor.config, optional): Configuration object for the subtensor. If not provided, a default
                configuration is used.
            _mock (bool, optional): If set to ``True``, uses a mocked connection for testing purposes.

        This initialization sets up the connection to the specified Bittensor network, allowing for various
        blockchain operations such as neuron registration, stake management, and setting weights.

        """
        # Determine config.subtensor.chain_endpoint and config.subtensor.network config.
        # If chain_endpoint is set, we override the network flag, otherwise, the chain_endpoint is assigned by the
        # network.
        # Argument importance: network > chain_endpoint > config.subtensor.chain_endpoint > config.subtensor.network

        # Check if network is a config object. (Single argument passed as first positional)
        if isinstance(network, bittensor.config):
            if network.subtensor is None:
                _logger.warning(
                    "If passing a bittensor config object, it must not be empty. Using default subtensor config."
                )
                config = None
            else:
                config = network
            network = None

        if config is None:
            config = subtensor.config()
        self.config = copy.deepcopy(config)  # type: ignore

        # Setup config.subtensor.network and config.subtensor.chain_endpoint
        self.chain_endpoint, self.network = subtensor.setup_config(network, config)  # type: ignore

        if (
            self.network == "finney"
            or self.chain_endpoint == bittensor.__finney_entrypoint__
        ) and log_verbose:
            _logger.info(
                f"You are connecting to {self.network} network with endpoint {self.chain_endpoint}."
            )
            _logger.warning(
                "We strongly encourage running a local subtensor node whenever possible. "
                "This increases decentralization and resilience of the network."
            )
            _logger.warning(
                "In a future release, local subtensor will become the default endpoint. "
                "To get ahead of this change, please run a local subtensor node and point to it."
            )

        # Attempt to connect to chosen endpoint. Fallback to finney if local unavailable.
        try:
            # Set up params.
            self.substrate = SubstrateInterface(
                ss58_format=bittensor.__ss58_format__,
                use_remote_preset=True,
                url=self.chain_endpoint,
                type_registry=bittensor.__type_registry__,
            )
        except ConnectionRefusedError as e:
            _logger.error(
                f"Could not connect to {self.network} network with {self.chain_endpoint} chain endpoint. Exiting...",
            )
            _logger.info(
                "You can check if you have connectivity by running this command: nc -vz localhost "
                f"{self.chain_endpoint.split(':')[2]}"
            )
            exit(1)
            # TODO (edu/phil): Advise to run local subtensor and point to dev docs.

        try:
            self.substrate.websocket.settimeout(600)
        # except:
        #     bittensor.logging.warning("Could not set websocket timeout.")
        except AttributeError as e:
            _logger.warning(f"AttributeError: {e}")
        except TypeError as e:
            _logger.warning(f"TypeError: {e}")
        except (socket.error, OSError) as e:
            _logger.warning(f"Socket error: {e}")

        if log_verbose:
            _logger.info(
                f"Connected to {self.network} network and {self.chain_endpoint}."
            )

        self._subtensor_errors: Dict[str, Dict[str, str]] = {}

    def __str__(self) -> str:
        if self.network == self.chain_endpoint:
            # Connecting to chain endpoint without network known.
            return "subtensor({})".format(self.chain_endpoint)
        else:
            # Connecting to network with endpoint known.
            return "subtensor({}, {})".format(self.network, self.chain_endpoint)

    def __repr__(self) -> str:
        return self.__str__()

    @staticmethod
    def config() -> bittensor.config:
        """
        Creates and returns a Bittensor configuration object.

        Returns:
            config (bittensor.config): A Bittensor configuration object configured with arguments added by the
                `subtensor.add_args` method.
        """
        parser = argparse.ArgumentParser()
        subtensor.add_args(parser)
        return bittensor.config(parser, args=[])

    @classmethod
    def help(cls):
        """Print help to stdout."""
        parser = argparse.ArgumentParser()
        cls.add_args(parser)
        print(cls.__new__.__doc__)
        parser.print_help()

    @classmethod
    def add_args(cls, parser: argparse.ArgumentParser, prefix: Optional[str] = None):
        """
        Adds command-line arguments to the provided ArgumentParser for configuring the Subtensor settings.

        Args:
            parser (argparse.ArgumentParser): The ArgumentParser object to which the Subtensor arguments will be added.
            prefix (Optional[str]): An optional prefix for the argument names. If provided, the prefix is prepended to
                each argument name.

        Arguments added:
            --subtensor.network: The Subtensor network flag. Possible values are 'finney', 'test', 'archive', and
                'local'. Overrides the chain endpoint if set.
            --subtensor.chain_endpoint: The Subtensor chain endpoint flag. If set, it overrides the network flag.
            --subtensor._mock: If true, uses a mocked connection to the chain.

        Example:
            parser = argparse.ArgumentParser()
            Subtensor.add_args(parser)
        """
        prefix_str = "" if prefix is None else f"{prefix}."
        try:
            default_network = bittensor.__networks__[1]
            default_chain_endpoint = bittensor.__finney_entrypoint__

            parser.add_argument(
                f"--{prefix_str}subtensor.network",
                default=default_network,
                type=str,
                help="""The subtensor network flag. The likely choices are:
                                        -- finney (main network)
                                        -- test (test network)
                                        -- archive (archive network +300 blocks)
                                        -- local (local running network)
                                    If this option is set it overloads subtensor.chain_endpoint with
                                    an entry point node from that network.
                                    """,
            )
            parser.add_argument(
                f"--{prefix_str}subtensor.chain_endpoint",
                default=default_chain_endpoint,
                type=str,
                help="""The subtensor endpoint flag. If set, overrides the --network flag.""",
            )
            parser.add_argument(
                f"--{prefix_str}subtensor._mock",
                default=False,
                type=bool,
                help="""If true, uses a mocked connection to the chain.""",
            )

        except argparse.ArgumentError:
            # re-parsing arguments.
            pass

    @staticmethod
    def determine_chain_endpoint_and_network(network: str):
        """Determines the chain endpoint and network from the passed network or chain_endpoint.

        Args:
            network (str): The network flag. The choices are: ``-- finney`` (main network), ``-- archive``
                (archive network +300 blocks), ``-- local`` (local running network), ``-- test`` (test network).
        Returns:
            network (str): The network flag.
            chain_endpoint (str): The chain endpoint flag. If set, overrides the ``network`` argument.
        """
        if network is None:
            return None, None
        if network in ["finney", "local", "test", "archive"]:
            if network == "finney":
                # Kiru Finney staging network.
                return network, bittensor.__finney_entrypoint__
            elif network == "local":
                return network, bittensor.__local_entrypoint__
            elif network == "test":
                return network, bittensor.__finney_test_entrypoint__
            elif network == "archive":
                return network, bittensor.__archive_entrypoint__
        else:
            if (
                network == bittensor.__finney_entrypoint__
                or "entrypoint-finney.opentensor.ai" in network
            ):
                return "finney", bittensor.__finney_entrypoint__
            elif (
                network == bittensor.__finney_test_entrypoint__
                or "test.finney.opentensor.ai" in network
            ):
                return "test", bittensor.__finney_test_entrypoint__
            elif (
                network == bittensor.__archive_entrypoint__
                or "archive.chain.opentensor.ai" in network
            ):
                return "archive", bittensor.__archive_entrypoint__
            elif "127.0.0.1" in network or "localhost" in network:
                return "local", network
            else:
                return "unknown", network

    @staticmethod
    def setup_config(network: str, config: bittensor.config):
        """
        Sets up and returns the configuration for the Subtensor network and endpoint.

        This method determines the appropriate network and chain endpoint based on the provided network string or
        configuration object. It evaluates the network and endpoint in the following order of precedence:
        1. Provided network string.
        2. Configured chain endpoint in the `config` object.
        3. Configured network in the `config` object.
        4. Default chain endpoint.
        5. Default network.

        Args:
            network (str): The name of the Subtensor network. If None, the network and endpoint will be determined from
                the `config` object.
            config (bittensor.config): The configuration object containing the network and chain endpoint settings.

        Returns:
            tuple: A tuple containing the formatted WebSocket endpoint URL and the evaluated network name.
        """
        if network is not None:
            (
                evaluated_network,
                evaluated_endpoint,
            ) = subtensor.determine_chain_endpoint_and_network(network)
        else:
            if config.get("__is_set", {}).get("subtensor.chain_endpoint"):
                (
                    evaluated_network,
                    evaluated_endpoint,
                ) = subtensor.determine_chain_endpoint_and_network(
                    config.subtensor.chain_endpoint
                )

            elif config.get("__is_set", {}).get("subtensor.network"):
                (
                    evaluated_network,
                    evaluated_endpoint,
                ) = subtensor.determine_chain_endpoint_and_network(
                    config.subtensor.network
                )

            elif config.subtensor.get("chain_endpoint"):
                (
                    evaluated_network,
                    evaluated_endpoint,
                ) = subtensor.determine_chain_endpoint_and_network(
                    config.subtensor.chain_endpoint
                )

            elif config.subtensor.get("network"):
                (
                    evaluated_network,
                    evaluated_endpoint,
                ) = subtensor.determine_chain_endpoint_and_network(
                    config.subtensor.network
                )

            else:
                (
                    evaluated_network,
                    evaluated_endpoint,
                ) = subtensor.determine_chain_endpoint_and_network(
                    bittensor.defaults.subtensor.network
                )

        return (
            networking.get_formatted_ws_endpoint_url(evaluated_endpoint),
            evaluated_network,
        )

    def close(self):
        """Cleans up resources for this subtensor instance like active websocket connection and active extensions."""
        self.substrate.close()

    ##############
    # Delegation #
    ##############
    def nominate(
        self,
        wallet: bittensor.wallet,
        wait_for_finalization: bool = False,
        wait_for_inclusion: bool = True,
    ) -> bool:
        """
        Becomes a delegate for the hotkey associated with the given wallet. This method is used to nominate
        a neuron (identified by the hotkey in the wallet) as a delegate on the Bittensor network, allowing it
        to participate in consensus and validation processes.

        Args:
            wallet (bittensor.wallet): The wallet containing the hotkey to be nominated.
            wait_for_finalization (bool, optional): If ``True``, waits until the transaction is finalized on the
                blockchain.
            wait_for_inclusion (bool, optional): If ``True``, waits until the transaction is included in a block.

        Returns:
            bool: ``True`` if the nomination process is successful, ``False`` otherwise.

        This function is a key part of the decentralized governance mechanism of Bittensor, allowing for the
        dynamic selection and participation of validators in the network's consensus process.
        """
        return nominate_extrinsic(
            subtensor=self,
            wallet=wallet,
            wait_for_finalization=wait_for_finalization,
            wait_for_inclusion=wait_for_inclusion,
        )

    def delegate(
        self,
        wallet: bittensor.wallet,
        delegate_ss58: Optional[str] = None,
        amount: Optional[Union[Balance, float]] = None,
        wait_for_inclusion: bool = True,
        wait_for_finalization: bool = False,
        prompt: bool = False,
    ) -> bool:
        """
        Becomes a delegate for the hotkey associated with the given wallet. This method is used to nominate
        a neuron (identified by the hotkey in the wallet) as a delegate on the Bittensor network, allowing it
        to participate in consensus and validation processes.

        Args:
            wallet (bittensor.wallet): The wallet containing the hotkey to be nominated.
            delegate_ss58 (Optional[str]): The ``SS58`` address of the delegate neuron.
            amount (Union[Balance, float]): The amount of TAO to undelegate.
            wait_for_finalization (bool, optional): If ``True``, waits until the transaction is finalized on the
                blockchain.
            wait_for_inclusion (bool, optional): If ``True``, waits until the transaction is included in a block.
            prompt (bool, optional): If ``True``, prompts for user confirmation before proceeding.

        Returns:
            bool: ``True`` if the nomination process is successful, False otherwise.

        This function is a key part of the decentralized governance mechanism of Bittensor, allowing for the
        dynamic selection and participation of validators in the network's consensus process.
        """
        return delegate_extrinsic(
            subtensor=self,
            wallet=wallet,
            delegate_ss58=delegate_ss58,
            amount=amount,
            wait_for_inclusion=wait_for_inclusion,
            wait_for_finalization=wait_for_finalization,
            prompt=prompt,
        )

    def undelegate(
        self,
        wallet: bittensor.wallet,
        delegate_ss58: Optional[str] = None,
        amount: Optional[Union[Balance, float]] = None,
        wait_for_inclusion: bool = True,
        wait_for_finalization: bool = False,
        prompt: bool = False,
    ) -> bool:
        """
        Removes a specified amount of stake from a delegate neuron using the provided wallet. This action
        reduces the staked amount on another neuron, effectively withdrawing support or speculation.

        Args:
            wallet (bittensor.wallet): The wallet used for the undelegation process.
            delegate_ss58 (Optional[str]): The ``SS58`` address of the delegate neuron.
            amount (Union[Balance, float]): The amount of TAO to undelegate.
            wait_for_inclusion (bool, optional): Waits for the transaction to be included in a block.
            wait_for_finalization (bool, optional): Waits for the transaction to be finalized on the blockchain.
            prompt (bool, optional): If ``True``, prompts for user confirmation before proceeding.

        Returns:
            bool: ``True`` if the undelegation is successful, False otherwise.

        This function reflects the dynamic and speculative nature of the Bittensor network, allowing neurons
        to adjust their stakes and investments based on changing perceptions and performances within the network.
        """
        return undelegate_extrinsic(
            subtensor=self,
            wallet=wallet,
            delegate_ss58=delegate_ss58,
            amount=amount,
            wait_for_inclusion=wait_for_inclusion,
            wait_for_finalization=wait_for_finalization,
            prompt=prompt,
        )

    def set_take(
        self,
        wallet: bittensor.wallet,
        delegate_ss58: Optional[str] = None,
        take: float = 0.0,
        wait_for_inclusion: bool = True,
        wait_for_finalization: bool = False,
    ) -> bool:
        """
        Set delegate hotkey take

        Args:
            wallet (bittensor.wallet): The wallet containing the hotkey to be nominated.
            delegate_ss58 (str, optional): Hotkey
            take (float): Delegate take on subnet ID
            wait_for_finalization (bool, optional): If ``True``, waits until the transaction is finalized on the
                blockchain.
            wait_for_inclusion (bool, optional): If ``True``, waits until the transaction is included in a block.

        Returns:
            bool: ``True`` if the process is successful, False otherwise.

        This function is a key part of the decentralized governance mechanism of Bittensor, allowing for the
        dynamic selection and participation of validators in the network's consensus process.
        """
        # Ensure delegate_ss58 is not None
        if delegate_ss58 is None:
            raise ValueError("delegate_ss58 cannot be None")

        # Calculate u16 representation of the take
        takeu16 = int(take * 0xFFFF)

        # Check if the new take is greater or lower than existing take or if existing is set
        delegate = self.get_delegate_by_hotkey(delegate_ss58)
        current_take = None
        if delegate is not None:
            current_take = int(float(delegate.take) * 65535.0)

        if takeu16 == current_take:
            bittensor.__console__.print("Nothing to do, take hasn't changed")
            return True
        if current_take is None or current_take < takeu16:
            bittensor.__console__.print(
                "Current take is either not set or is lower than the new one. Will use increase_take"
            )
            return increase_take_extrinsic(
                subtensor=self,
                wallet=wallet,
                hotkey_ss58=delegate_ss58,
                take=takeu16,
                wait_for_inclusion=wait_for_inclusion,
                wait_for_finalization=wait_for_finalization,
            )
        else:
            bittensor.__console__.print(
                "Current take is higher than the new one. Will use decrease_take"
            )
            return decrease_take_extrinsic(
                subtensor=self,
                wallet=wallet,
                hotkey_ss58=delegate_ss58,
                take=takeu16,
                wait_for_inclusion=wait_for_inclusion,
                wait_for_finalization=wait_for_finalization,
            )

    def send_extrinsic(
        self,
        wallet: bittensor.wallet,
        module: str,
        function: str,
        params: dict,
        period: int = 5,
        wait_for_inclusion: bool = False,
        wait_for_finalization: bool = False,
        max_retries: int = 3,
        wait_time: int = 3,
        max_wait: int = 20,
    ) -> Optional[ExtrinsicReceipt]:
        """
        Sends an extrinsic to the Bittensor blockchain using the provided wallet and parameters. This method
        constructs and submits the extrinsic, handling retries and blockchain communication.

        Args:
            wallet (bittensor.wallet): The wallet associated with the extrinsic.
            module (str): The module name for the extrinsic.
            function (str): The function name for the extrinsic.
            params (dict): The parameters for the extrinsic.
            period (int, optional): The number of blocks for the extrinsic to live in the mempool. Defaults to 5.
            wait_for_inclusion (bool, optional): Waits for the transaction to be included in a block.
            wait_for_finalization (bool, optional): Waits for the transaction to be finalized on the blockchain.
            max_retries (int, optional): The maximum number of retries for the extrinsic. Defaults to 3.
            wait_time (int, optional): The wait time between retries. Defaults to 3.
            max_wait (int, optional): The maximum wait time for the extrinsic. Defaults to 20.

        Returns:
            Optional[ExtrinsicReceipt]: The receipt of the extrinsic if successful, None otherwise.
        """
        call = self.substrate.compose_call(
            call_module=module,
            call_function=function,
            call_params=params,
        )

        hotkey = wallet.get_hotkey().ss58_address
        # Periodically update the nonce cache
        if hotkey not in KEY_NONCE or self.get_current_block() % 5 == 0:
            KEY_NONCE[hotkey] = self.substrate.get_account_nonce(hotkey)

        nonce = KEY_NONCE[hotkey]

        # <3 parity tech
        old_init_runtime = self.substrate.init_runtime
        self.substrate.init_runtime = lambda: None
        self.substrate.init_runtime = old_init_runtime
        response = None

        for attempt in range(1, max_retries + 1):
            try:
                # Create the extrinsic with new nonce
                extrinsic = self.substrate.create_signed_extrinsic(
                    call=call,
                    keypair=wallet.hotkey,
                    era={"period": period},
                    nonce=nonce,
                )

                # Submit the extrinsic
                response = self.substrate.submit_extrinsic(
                    extrinsic,
                    wait_for_inclusion=wait_for_inclusion,
                    wait_for_finalization=wait_for_finalization,
                )

                # Return immediately if we don't wait
                if not wait_for_inclusion and not wait_for_finalization:
                    KEY_NONCE[hotkey] = nonce + 1  # update the nonce cache
                    return response

                # If we wait for finalization or inclusion, check if it is successful
                if response.is_success:
                    KEY_NONCE[hotkey] = nonce + 1  # update the nonce cache
                    return response
                else:
                    # Wait for a while
                    wait = min(wait_time * attempt, max_wait)
                    time.sleep(wait)
                    # Incr the nonce and try again
                    nonce = nonce + 1
                    continue

            # This dies because user is spamming... incr and try again
            except SubstrateRequestException as e:
                if "Priority is too low" in e.args[0]["message"]:
                    wait = min(wait_time * attempt, max_wait)
                    _logger.warning(
                        f"Priority is too low, retrying with new nonce: {nonce} in {wait} seconds."
                    )
                    nonce = nonce + 1
                    time.sleep(wait)
                    continue
                else:
                    _logger.error(f"Error sending extrinsic: {e}")
                    response = None

        return response

    ###############
    # Set Weights #
    ###############
    def set_weights(
        self,
        wallet: bittensor.wallet,
        netuid: int,
        uids: Union[NDArray[np.int64], "torch.LongTensor", list],
        weights: Union[NDArray[np.float32], "torch.FloatTensor", list],
        version_key: int = bittensor.__version_as_int__,
        wait_for_inclusion: bool = False,
        wait_for_finalization: bool = False,
        prompt: bool = False,
        max_retries: int = 5,
    ) -> Tuple[bool, str]:
        """
        Sets the inter-neuronal weights for the specified neuron. This process involves specifying the
        influence or trust a neuron places on other neurons in the network, which is a fundamental aspect
        of Bittensor's decentralized learning architecture.

        Args:
            wallet (bittensor.wallet): The wallet associated with the neuron setting the weights.
            netuid (int): The unique identifier of the subnet.
<<<<<<< HEAD
            uid (int): Unique identifier for the caller on the subnet specified by `netuid`.
            uids (Union[NDArray[np.int64], torch.LongTensor, list]): The list of neuron UIDs that the weights are being set for.
            weights (Union[NDArray[np.float32], torch.FloatTensor, list]): The corresponding weights to be set for each UID.
=======
            uids (Union[NDArray[np.int64], list]): The list of neuron UIDs that the weights are being set for.
            weights (Union[NDArray[np.float32], list]): The corresponding weights to be set for each UID.
>>>>>>> bfef0735
            version_key (int, optional): Version key for compatibility with the network.
            wait_for_inclusion (bool, optional): Waits for the transaction to be included in a block.
            wait_for_finalization (bool, optional): Waits for the transaction to be finalized on the blockchain.
            prompt (bool, optional): If ``True``, prompts for user confirmation before proceeding.
            max_retries (int, optional): The number of maximum attempts to set weights. (Default: 5)

        Returns:
            Tuple[bool, str]: ``True`` if the setting of weights is successful, False otherwise. And `msg`, a string
            value describing the success or potential error.

        This function is crucial in shaping the network's collective intelligence, where each neuron's
        learning and contribution are influenced by the weights it sets towards others【81†source】.
        """
        uid = self.get_uid_for_hotkey_on_subnet(wallet.hotkey.ss58_address, netuid)
        retries = 0
        success = False
        message = "No attempt made. Perhaps it is too soon to set weights!"
        while (
            self.blocks_since_last_update(netuid, uid) > self.weights_rate_limit(netuid)  # type: ignore
            and retries < max_retries
        ):
            try:
                success, message = set_weights_extrinsic(
                    subtensor=self,
                    wallet=wallet,
                    netuid=netuid,
                    uids=uids,
                    weights=weights,
                    version_key=version_key,
                    wait_for_inclusion=wait_for_inclusion,
                    wait_for_finalization=wait_for_finalization,
                    prompt=prompt,
                )
            except Exception as e:
                _logger.error(f"Error setting weights: {e}")
            finally:
                retries += 1

        return success, message

    def _do_set_weights(
        self,
        wallet: bittensor.wallet,
        uids: List[int],
        vals: List[int],
        netuid: int,
        version_key: int = bittensor.__version_as_int__,
        wait_for_inclusion: bool = False,
        wait_for_finalization: bool = False,
    ) -> Tuple[bool, Optional[str]]:  # (success, error_message)
        """
        Internal method to send a transaction to the Bittensor blockchain, setting weights
        for specified neurons. This method constructs and submits the transaction, handling
        retries and blockchain communication.

        Args:
            wallet (bittensor.wallet): The wallet associated with the neuron setting the weights.
            uids (List[int]): List of neuron UIDs for which weights are being set.
            vals (List[int]): List of weight values corresponding to each UID.
            netuid (int): Unique identifier for the network.
            version_key (int, optional): Version key for compatibility with the network.
            wait_for_inclusion (bool, optional): Waits for the transaction to be included in a block.
            wait_for_finalization (bool, optional): Waits for the transaction to be finalized on the blockchain.

        Returns:
            Tuple[bool, Optional[str]]: A tuple containing a success flag and an optional error message.

        This method is vital for the dynamic weighting mechanism in Bittensor, where neurons adjust their
        trust in other neurons based on observed performance and contributions.
        """

        @retry(delay=1, tries=3, backoff=2, max_delay=4, logger=_logger)
        def make_substrate_call_with_retry():
            call = self.substrate.compose_call(
                call_module="SubtensorModule",
                call_function="set_weights",
                call_params={
                    "dests": uids,
                    "weights": vals,
                    "netuid": netuid,
                    "version_key": version_key,
                },
            )
            # Period dictates how long the extrinsic will stay as part of waiting pool
            extrinsic = self.substrate.create_signed_extrinsic(
                call=call,
                keypair=wallet.hotkey,
                era={"period": 5},
            )
            response = self.substrate.submit_extrinsic(
                extrinsic,
                wait_for_inclusion=wait_for_inclusion,
                wait_for_finalization=wait_for_finalization,
            )
            # We only wait here if we expect finalization.
            if not wait_for_finalization and not wait_for_inclusion:
                return True, "Not waiting for finalization or inclusion."

            response.process_events()
            if response.is_success:
                return True, "Successfully set weights."
            else:
                return False, response.error_message

        return make_substrate_call_with_retry()

    ################
    # Registration #
    ################
    def register(
        self,
        wallet: bittensor.wallet,
        netuid: int,
        wait_for_inclusion: bool = False,
        wait_for_finalization: bool = True,
        prompt: bool = False,
        max_allowed_attempts: int = 3,
        output_in_place: bool = True,
        cuda: bool = False,
        dev_id: Union[List[int], int] = 0,
        tpb: int = 256,
        num_processes: Optional[int] = None,
        update_interval: Optional[int] = None,
        log_verbose: bool = False,
    ) -> bool:
        """
        Registers a neuron on the Bittensor network using the provided wallet. Registration
        is a critical step for a neuron to become an active participant in the network, enabling
        it to stake, set weights, and receive incentives.

        Args:
            wallet (bittensor.wallet): The wallet associated with the neuron to be registered.
            netuid (int): The unique identifier of the subnet.
            wait_for_inclusion (bool, optional): Waits for the transaction to be included in a block.
                Defaults to `False`.
            wait_for_finalization (bool, optional): Waits for the transaction to be finalized on the blockchain.
                 Defaults to `True`.
            prompt (bool, optional): If ``True``, prompts for user confirmation before proceeding.
            max_allowed_attempts (int): Maximum number of attempts to register the wallet.
            output_in_place (bool): If true, prints the progress of the proof of work to the console in-place. Meaning
                the progress is printed on the same lines. Defaults to `True`.
            cuda (bool): If ``true``, the wallet should be registered using CUDA device(s). Defaults to `False`.
            dev_id (Union[List[int], int]): The CUDA device id to use, or a list of device ids. Defaults to `0` (zero).
            tpb (int): The number of threads per block (CUDA). Default to `256`.
            num_processes (Optional[int]): The number of processes to use to register. Default to `None`.
            update_interval (Optional[int]): The number of nonces to solve between updates.  Default to `None`.
            log_verbose (bool): If ``true``, the registration process will log more information.  Default to `False`.

        Returns:
            bool: ``True`` if the registration is successful, False otherwise.

        This function facilitates the entry of new neurons into the network, supporting the decentralized
        growth and scalability of the Bittensor ecosystem.
        """
        return register_extrinsic(
            subtensor=self,
            wallet=wallet,
            netuid=netuid,
            wait_for_inclusion=wait_for_inclusion,
            wait_for_finalization=wait_for_finalization,
            prompt=prompt,
            max_allowed_attempts=max_allowed_attempts,
            output_in_place=output_in_place,
            cuda=cuda,
            dev_id=dev_id,
            tpb=tpb,
            num_processes=num_processes,
            update_interval=update_interval,
            log_verbose=log_verbose,
        )

    def swap_hotkey(
        self,
        wallet: bittensor.wallet,
        new_wallet: bittensor.wallet,
        wait_for_inclusion: bool = False,
        wait_for_finalization: bool = True,
        prompt: bool = False,
    ) -> bool:
        """
        Swaps an old hotkey with a new hotkey for the specified wallet.

        This method initiates an extrinsic to change the hotkey associated with a wallet to a new hotkey. It provides
        options to wait for inclusion and finalization of the transaction, and to prompt the user for confirmation.

        Args:
            wallet (bittensor.wallet): The wallet whose hotkey is to be swapped.
            new_wallet (bittensor.wallet): The new wallet with the hotkey to be set.
            wait_for_inclusion (bool): Whether to wait for the transaction to be included in a block.
                Default is `False`.
            wait_for_finalization (bool): Whether to wait for the transaction to be finalized. Default is `True`.
            prompt (bool): Whether to prompt the user for confirmation before proceeding. Default is `False`.

        Returns:
            bool: True if the hotkey swap was successful, False otherwise.
        """
        return swap_hotkey_extrinsic(
            subtensor=self,
            wallet=wallet,
            new_wallet=new_wallet,
            wait_for_inclusion=wait_for_inclusion,
            wait_for_finalization=wait_for_finalization,
            prompt=prompt,
        )

    def run_faucet(
        self,
        wallet: bittensor.wallet,
        wait_for_inclusion: bool = False,
        wait_for_finalization: bool = True,
        prompt: bool = False,
        max_allowed_attempts: int = 3,
        output_in_place: bool = True,
        cuda: bool = False,
        dev_id: Union[List[int], int] = 0,
        tpb: int = 256,
        num_processes: Optional[int] = None,
        update_interval: Optional[int] = None,
        log_verbose: bool = False,
    ) -> bool:
        """
        Facilitates a faucet transaction, allowing new neurons to receive an initial amount of TAO
        for participating in the network. This function is particularly useful for newcomers to the
        Bittensor network, enabling them to start with a small stake on testnet only.

        Args:
            wallet (bittensor.wallet): The wallet for which the faucet transaction is to be run.
            wait_for_inclusion (bool, optional): Waits for the transaction to be included in a block.
                Defaults to `False`.
            wait_for_finalization (bool, optional): Waits for the transaction to be finalized on the blockchain.
                 Defaults to `True`.
            prompt (bool, optional): If ``True``, prompts for user confirmation before proceeding.
            max_allowed_attempts (int): Maximum number of attempts to register the wallet.
            output_in_place (bool): If true, prints the progress of the proof of work to the console in-place. Meaning
                the progress is printed on the same lines. Defaults to `True`.
            cuda (bool): If ``true``, the wallet should be registered using CUDA device(s). Defaults to `False`.
            dev_id (Union[List[int], int]): The CUDA device id to use, or a list of device ids. Defaults to `0` (zero).
            tpb (int): The number of threads per block (CUDA). Default to `256`.
            num_processes (Optional[int]): The number of processes to use to register. Default to `None`.
            update_interval (Optional[int]): The number of nonces to solve between updates.  Default to `None`.
            log_verbose (bool): If ``true``, the registration process will log more information.  Default to `False`.

        Returns:
            bool: ``True`` if the faucet transaction is successful, False otherwise.

        This function is part of Bittensor's onboarding process, ensuring that new neurons have
        the necessary resources to begin their journey in the decentralized AI network.

        Note:
            This is for testnet ONLY and is disabled currently. You must build your own staging subtensor chain with the
            ``--features pow-faucet`` argument to enable this.
        """
        return run_faucet_extrinsic(
            subtensor=self,
            wallet=wallet,
            wait_for_inclusion=wait_for_inclusion,
            wait_for_finalization=wait_for_finalization,
            prompt=prompt,
            max_allowed_attempts=max_allowed_attempts,
            output_in_place=output_in_place,
            cuda=cuda,
            dev_id=dev_id,
            tpb=tpb,
            num_processes=num_processes,
            update_interval=update_interval,
            log_verbose=log_verbose,
        )

    def burned_register(
        self,
        wallet: bittensor.wallet,
        netuid: int,
        wait_for_inclusion: bool = False,
        wait_for_finalization: bool = True,
        prompt: bool = False,
    ) -> bool:
        """
        Registers a neuron on the Bittensor network by recycling TAO. This method of registration
        involves recycling TAO tokens, allowing them to be re-mined by performing work on the network.

        Args:
            wallet (bittensor.wallet): The wallet associated with the neuron to be registered.
            netuid (int): The unique identifier of the subnet.
            wait_for_inclusion (bool, optional): Waits for the transaction to be included in a block.
                Defaults to `False`.
            wait_for_finalization (bool, optional): Waits for the transaction to be finalized on the blockchain.
                Defaults to `True`.
            prompt (bool, optional): If ``True``, prompts for user confirmation before proceeding. Defaults to `False`.

        Returns:
            bool: ``True`` if the registration is successful, False otherwise.
        """
        return burned_register_extrinsic(
            subtensor=self,
            wallet=wallet,
            netuid=netuid,
            wait_for_inclusion=wait_for_inclusion,
            wait_for_finalization=wait_for_finalization,
            prompt=prompt,
        )

    def _do_pow_register(
        self,
        netuid: int,
        wallet: bittensor.wallet,
        pow_result: POWSolution,
        wait_for_inclusion: bool = False,
        wait_for_finalization: bool = True,
    ) -> Tuple[bool, Optional[str]]:
        """Sends a (POW) register extrinsic to the chain.

        Args:
            netuid (int): The subnet to register on.
            wallet (bittensor.wallet): The wallet to register.
            pow_result (POWSolution): The PoW result to register.
            wait_for_inclusion (bool): If ``True``, waits for the extrinsic to be included in a block.
                Default to `False`.
            wait_for_finalization (bool): If ``True``, waits for the extrinsic to be finalized. Default to `True`.

        Returns:
            success (bool): ``True`` if the extrinsic was included in a block.
            error (Optional[str]): ``None`` on success or not waiting for inclusion/finalization, otherwise the error
                message.
        """

        @retry(delay=1, tries=3, backoff=2, max_delay=4, logger=_logger)
        def make_substrate_call_with_retry():
            # create extrinsic call
            call = self.substrate.compose_call(
                call_module="SubtensorModule",
                call_function="register",
                call_params={
                    "netuid": netuid,
                    "block_number": pow_result.block_number,
                    "nonce": pow_result.nonce,
                    "work": [int(byte_) for byte_ in pow_result.seal],
                    "hotkey": wallet.hotkey.ss58_address,
                    "coldkey": wallet.coldkeypub.ss58_address,
                },
            )
            extrinsic = self.substrate.create_signed_extrinsic(
                call=call, keypair=wallet.hotkey
            )
            response = self.substrate.submit_extrinsic(
                extrinsic,
                wait_for_inclusion=wait_for_inclusion,
                wait_for_finalization=wait_for_finalization,
            )

            # We only wait here if we expect finalization.
            if not wait_for_finalization and not wait_for_inclusion:
                return True, None

            # process if registration successful, try again if pow is still valid
            response.process_events()
            if not response.is_success:
                return False, response.error_message
            # Successful registration
            else:
                return True, None

        return make_substrate_call_with_retry()

    def _do_burned_register(
        self,
        netuid: int,
        wallet: bittensor.wallet,
        wait_for_inclusion: bool = False,
        wait_for_finalization: bool = True,
    ) -> Tuple[bool, Optional[str]]:
        """
        Performs a burned register extrinsic call to the Subtensor chain.

        This method sends a registration transaction to the Subtensor blockchain using the burned register mechanism. It
        retries the call up to three times with exponential backoff in case of failures.

        Args:
            netuid (int): The network unique identifier to register on.
            wallet (bittensor.wallet): The wallet to be registered.
            wait_for_inclusion (bool): Whether to wait for the transaction to be included in a block. Default is False.
            wait_for_finalization (bool): Whether to wait for the transaction to be finalized. Default is True.

        Returns:
            Tuple[bool, Optional[str]]: A tuple containing a boolean indicating success or failure, and an optional
                error message.
        """

        @retry(delay=1, tries=3, backoff=2, max_delay=4, logger=_logger)
        def make_substrate_call_with_retry():
            # create extrinsic call
            call = self.substrate.compose_call(
                call_module="SubtensorModule",
                call_function="burned_register",
                call_params={
                    "netuid": netuid,
                    "hotkey": wallet.hotkey.ss58_address,
                },
            )
            extrinsic = self.substrate.create_signed_extrinsic(
                call=call, keypair=wallet.coldkey
            )
            response = self.substrate.submit_extrinsic(
                extrinsic,
                wait_for_inclusion=wait_for_inclusion,
                wait_for_finalization=wait_for_finalization,
            )

            # We only wait here if we expect finalization.
            if not wait_for_finalization and not wait_for_inclusion:
                return True, None

            # process if registration successful, try again if pow is still valid
            response.process_events()
            if not response.is_success:
                return False, response.error_message
            # Successful registration
            else:
                return True, None

        return make_substrate_call_with_retry()

    def _do_swap_hotkey(
        self,
        wallet: bittensor.wallet,
        new_wallet: bittensor.wallet,
        wait_for_inclusion: bool = False,
        wait_for_finalization: bool = True,
    ) -> Tuple[bool, Optional[str]]:
        """
        Performs a hotkey swap extrinsic call to the Subtensor chain.

        Args:
            wallet (bittensor.wallet): The wallet whose hotkey is to be swapped.
            new_wallet (bittensor.wallet): The wallet with the new hotkey to be set.
            wait_for_inclusion (bool): Whether to wait for the transaction to be included in a block. Default is
            `False`.
            wait_for_finalization (bool): Whether to wait for the transaction to be finalized. Default is `True`.

        Returns:
            Tuple[bool, Optional[str]]: A tuple containing a boolean indicating success or failure, and an optional
                error message.
        """

        @retry(delay=1, tries=3, backoff=2, max_delay=4, logger=_logger)
        def make_substrate_call_with_retry():
            # create extrinsic call
            call = self.substrate.compose_call(
                call_module="SubtensorModule",
                call_function="swap_hotkey",
                call_params={
                    "hotkey": wallet.hotkey.ss58_address,
                    "new_hotkey": new_wallet.hotkey.ss58_address,
                },
            )
            extrinsic = self.substrate.create_signed_extrinsic(
                call=call, keypair=wallet.coldkey
            )
            response = self.substrate.submit_extrinsic(
                extrinsic,
                wait_for_inclusion=wait_for_inclusion,
                wait_for_finalization=wait_for_finalization,
            )

            # We only wait here if we expect finalization.
            if not wait_for_finalization and not wait_for_inclusion:
                return True, None

            # process if registration successful, try again if pow is still valid
            response.process_events()
            if not response.is_success:
                return False, response.error_message
            # Successful registration
            else:
                return True, None

        return make_substrate_call_with_retry()

    ############
    # Transfer #
    ############
    def transfer(
        self,
        wallet: bittensor.wallet,
        dest: str,
        amount: Union[Balance, float],
        wait_for_inclusion: bool = True,
        wait_for_finalization: bool = False,
        prompt: bool = False,
    ) -> bool:
        """
        Executes a transfer of funds from the provided wallet to the specified destination address.
        This function is used to move TAO tokens within the Bittensor network, facilitating transactions
        between neurons.

        Args:
            wallet (bittensor.wallet): The wallet from which funds are being transferred.
            dest (str): The destination public key address.
            amount (Union[Balance, float]): The amount of TAO to be transferred.
            wait_for_inclusion (bool, optional): Waits for the transaction to be included in a block.
            wait_for_finalization (bool, optional): Waits for the transaction to be finalized on the blockchain.
            prompt (bool, optional): If ``True``, prompts for user confirmation before proceeding.

        Returns:
            transfer_extrinsic (bool): ``True`` if the transfer is successful, False otherwise.

        This function is essential for the fluid movement of tokens in the network, supporting
        various economic activities such as staking, delegation, and reward distribution.
        """
        return transfer_extrinsic(
            subtensor=self,
            wallet=wallet,
            dest=dest,
            amount=amount,
            wait_for_inclusion=wait_for_inclusion,
            wait_for_finalization=wait_for_finalization,
            prompt=prompt,
        )

    def get_transfer_fee(
        self, wallet: bittensor.wallet, dest: str, value: Union[Balance, float, int]
    ) -> Balance:
        """
        Calculates the transaction fee for transferring tokens from a wallet to a specified destination address.
        This function simulates the transfer to estimate the associated cost, taking into account the current
        network conditions and transaction complexity.

        Args:
            wallet (bittensor.wallet): The wallet from which the transfer is initiated.
            dest (str): The ``SS58`` address of the destination account.
            value (Union[Balance, float, int]): The amount of tokens to be transferred, specified as a Balance object,
                or in Tao (float) or Rao (int) units.

        Returns:
            Balance: The estimated transaction fee for the transfer, represented as a Balance object.

        Estimating the transfer fee is essential for planning and executing token transactions, ensuring that the
        wallet has sufficient funds to cover both the transfer amount and the associated costs. This function
        provides a crucial tool for managing financial operations within the Bittensor network.
        """
        if isinstance(value, float):
            value = Balance.from_tao(value)
        elif isinstance(value, int):
            value = Balance.from_rao(value)

        if isinstance(value, Balance):
            call = self.substrate.compose_call(
                call_module="Balances",
                call_function="transfer_allow_death",
                call_params={"dest": dest, "value": value.rao},
            )

            try:
                payment_info = self.substrate.get_payment_info(
                    call=call, keypair=wallet.coldkeypub
                )
            except Exception as e:
                bittensor.__console__.print(
                    ":cross_mark: [red]Failed to get payment info[/red]:[bold white]\n  {}[/bold white]".format(
                        e
                    )
                )
                payment_info = {"partialFee": int(2e7)}  # assume  0.02 Tao

            fee = Balance.from_rao(payment_info["partialFee"])
            return fee
        else:
            fee = Balance.from_rao(int(2e7))
            _logger.error(
                "To calculate the transaction fee, the value must be Balance, float, or int. Received type: %s. Fee "
                "is %s",
                type(value),
                2e7,
            )
            return fee

    def _do_transfer(
        self,
        wallet: "bittensor.wallet",
        dest: str,
        transfer_balance: Balance,
        wait_for_inclusion: bool = True,
        wait_for_finalization: bool = False,
    ) -> Tuple[bool, Optional[str], Optional[str]]:
        """Sends a transfer extrinsic to the chain.

        Args:
            wallet (:func:`bittensor.wallet`): Wallet object.
            dest (str): Destination public key address.
            transfer_balance (:func:`Balance`): Amount to transfer.
            wait_for_inclusion (bool): If ``true``, waits for inclusion.
            wait_for_finalization (bool): If ``true``, waits for finalization.
        Returns:
            success (bool): ``True`` if transfer was successful.
            block_hash (str): Block hash of the transfer. On success and if wait_for_ finalization/inclusion is ``True``.
            error (str): Error message if transfer failed.
        """

        @retry(delay=2, tries=3, backoff=2, max_delay=4, logger=_logger)
        def make_substrate_call_with_retry():
            call = self.substrate.compose_call(
                call_module="Balances",
                call_function="transfer_allow_death",
                call_params={"dest": dest, "value": transfer_balance.rao},
            )
            extrinsic = self.substrate.create_signed_extrinsic(
                call=call, keypair=wallet.coldkey
            )
            response = self.substrate.submit_extrinsic(
                extrinsic,
                wait_for_inclusion=wait_for_inclusion,
                wait_for_finalization=wait_for_finalization,
            )
            # We only wait here if we expect finalization.
            if not wait_for_finalization and not wait_for_inclusion:
                return True, None, None

            # Otherwise continue with finalization.
            response.process_events()
            if response.is_success:
                block_hash = response.block_hash
                return True, block_hash, None
            else:
                return False, None, response.error_message

        return make_substrate_call_with_retry()

    def get_existential_deposit(self, block: Optional[int] = None) -> Optional[Balance]:
        """
        Retrieves the existential deposit amount for the Bittensor blockchain. The existential deposit
        is the minimum amount of TAO required for an account to exist on the blockchain. Accounts with
        balances below this threshold can be reaped to conserve network resources.

        Args:
            block (Optional[int], optional): Block number at which to query the deposit amount. If ``None``, the current block is used.

        Returns:
            Optional[Balance]: The existential deposit amount, or ``None`` if the query fails.

        The existential deposit is a fundamental economic parameter in the Bittensor network, ensuring
        efficient use of storage and preventing the proliferation of dust accounts.
        """
        result = self.query_constant(
            module_name="Balances", constant_name="ExistentialDeposit", block=block
        )

        if result is None or not hasattr(result, "value"):
            return None

        return Balance.from_rao(result.value)

    #################
    #### Network ####
    #################
    def register_subnetwork(
        self,
        wallet: "bittensor.wallet",
        wait_for_inclusion: bool = False,
        wait_for_finalization=True,
        prompt: bool = False,
    ) -> bool:
        """
        Registers a new subnetwork on the Bittensor network using the provided wallet. This function
        is used for the creation and registration of subnetworks, which are specialized segments of the
        overall Bittensor network.

        Args:
            wallet (bittensor.wallet): The wallet to be used for registration.
            wait_for_inclusion (bool, optional): Waits for the transaction to be included in a block.
            wait_for_finalization (bool, optional): Waits for the transaction to be finalized on the blockchain.
            prompt (bool, optional): If ``True``, prompts for user confirmation before proceeding.

        Returns:
            bool: ``True`` if the subnetwork registration is successful, False otherwise.

        This function allows for the expansion and diversification of the Bittensor network, supporting
        its decentralized and adaptable architecture.
        """
        return register_subnetwork_extrinsic(
            self,
            wallet=wallet,
            wait_for_inclusion=wait_for_inclusion,
            wait_for_finalization=wait_for_finalization,
            prompt=prompt,
        )

    def set_hyperparameter(
        self,
        wallet: "bittensor.wallet",
        netuid: int,
        parameter: str,
        value,
        wait_for_inclusion: bool = False,
        wait_for_finalization=True,
        prompt: bool = False,
    ) -> bool:
        """
        Sets a specific hyperparameter for a given subnetwork on the Bittensor blockchain. This action
        involves adjusting network-level parameters, influencing the behavior and characteristics of the
        subnetwork.

        Args:
            wallet (bittensor.wallet): The wallet used for setting the hyperparameter.
            netuid (int): The unique identifier of the subnetwork.
            parameter (str): The name of the hyperparameter to be set.
            value: The new value for the hyperparameter.
            wait_for_inclusion (bool, optional): Waits for the transaction to be included in a block.
            wait_for_finalization (bool, optional): Waits for the transaction to be finalized on the blockchain.
            prompt (bool, optional): If ``True``, prompts for user confirmation before proceeding.

        Returns:
            bool: ``True`` if the hyperparameter setting is successful, False otherwise.

        This function plays a critical role in the dynamic governance and adaptability of the Bittensor
        network, allowing for fine-tuning of network operations and characteristics.
        """
        return set_hyperparameter_extrinsic(
            self,
            wallet=wallet,
            netuid=netuid,
            parameter=parameter,
            value=value,
            wait_for_inclusion=wait_for_inclusion,
            wait_for_finalization=wait_for_finalization,
            prompt=prompt,
        )

    #################
    #### Serving ####
    #################
    def serve(
        self,
        wallet: "bittensor.wallet",
        ip: str,
        port: int,
        protocol: int,
        netuid: int,
        placeholder1: int = 0,
        placeholder2: int = 0,
        wait_for_inclusion: bool = False,
        wait_for_finalization=True,
        prompt: bool = False,
    ) -> bool:
        """
        Registers a neuron's serving endpoint on the Bittensor network. This function announces the
        IP address and port where the neuron is available to serve requests, facilitating peer-to-peer
        communication within the network.

        Args:
            wallet (bittensor.wallet): The wallet associated with the neuron being served.
            ip (str): The IP address of the serving neuron.
            port (int): The port number on which the neuron is serving.
            protocol (int): The protocol type used by the neuron (e.g., GRPC, HTTP).
            netuid (int): The unique identifier of the subnetwork.
            Other arguments: Placeholder parameters for future extensions.
            wait_for_inclusion (bool, optional): Waits for the transaction to be included in a block.
            wait_for_finalization (bool, optional): Waits for the transaction to be finalized on the blockchain.
            prompt (bool, optional): If ``True``, prompts for user confirmation before proceeding.

        Returns:
            bool: ``True`` if the serve registration is successful, False otherwise.

        This function is essential for establishing the neuron's presence in the network, enabling
        it to participate in the decentralized machine learning processes of Bittensor.
        """
        return serve_extrinsic(
            self,
            wallet,
            ip,
            port,
            protocol,
            netuid,
            placeholder1,
            placeholder2,
            wait_for_inclusion,
            wait_for_finalization,
        )

    def serve_axon(
        self,
        netuid: int,
        axon: "bittensor.axon",
        wait_for_inclusion: bool = False,
        wait_for_finalization: bool = True,
        prompt: bool = False,
    ) -> bool:
        """
        Registers an Axon serving endpoint on the Bittensor network for a specific neuron. This function
        is used to set up the Axon, a key component of a neuron that handles incoming queries and data
        processing tasks.

        Args:
            netuid (int): The unique identifier of the subnetwork.
            axon (bittensor.Axon): The Axon instance to be registered for serving.
            wait_for_inclusion (bool, optional): Waits for the transaction to be included in a block.
            wait_for_finalization (bool, optional): Waits for the transaction to be finalized on the blockchain.
            prompt (bool, optional): If ``True``, prompts for user confirmation before proceeding.

        Returns:
            bool: ``True`` if the Axon serve registration is successful, False otherwise.

        By registering an Axon, the neuron becomes an active part of the network's distributed
        computing infrastructure, contributing to the collective intelligence of Bittensor.
        """
        return serve_axon_extrinsic(
            self, netuid, axon, wait_for_inclusion, wait_for_finalization
        )

    def _do_serve_axon(
        self,
        wallet: "bittensor.wallet",
        call_params: AxonServeCallParams,
        wait_for_inclusion: bool = False,
        wait_for_finalization: bool = True,
    ) -> Tuple[bool, Optional[str]]:
        """
        Internal method to submit a serve axon transaction to the Bittensor blockchain. This method
        creates and submits a transaction, enabling a neuron's Axon to serve requests on the network.

        Args:
            wallet (bittensor.wallet): The wallet associated with the neuron.
            call_params (AxonServeCallParams): Parameters required for the serve axon call.
            wait_for_inclusion (bool, optional): Waits for the transaction to be included in a block.
            wait_for_finalization (bool, optional): Waits for the transaction to be finalized on the blockchain.

        Returns:
            Tuple[bool, Optional[str]]: A tuple containing a success flag and an optional error message.

        This function is crucial for initializing and announcing a neuron's Axon service on the network,
        enhancing the decentralized computation capabilities of Bittensor.
        """

        @retry(delay=2, tries=3, backoff=2, max_delay=4, logger=_logger)
        def make_substrate_call_with_retry():
            call = self.substrate.compose_call(
                call_module="SubtensorModule",
                call_function="serve_axon",
                call_params=call_params,
            )
            extrinsic = self.substrate.create_signed_extrinsic(
                call=call, keypair=wallet.hotkey
            )
            response = self.substrate.submit_extrinsic(
                extrinsic,
                wait_for_inclusion=wait_for_inclusion,
                wait_for_finalization=wait_for_finalization,
            )
            if wait_for_inclusion or wait_for_finalization:
                response.process_events()
                if response.is_success:
                    return True, None
                else:
                    return False, response.error_message
            else:
                return True, None

        return make_substrate_call_with_retry()

    def serve_prometheus(
        self,
        wallet: "bittensor.wallet",
        port: int,
        netuid: int,
        wait_for_inclusion: bool = False,
        wait_for_finalization: bool = True,
    ) -> bool:
        return prometheus_extrinsic(
            self,
            wallet=wallet,
            port=port,
            netuid=netuid,
            wait_for_inclusion=wait_for_inclusion,
            wait_for_finalization=wait_for_finalization,
        )

    def _do_serve_prometheus(
        self,
        wallet: "bittensor.wallet",
        call_params: PrometheusServeCallParams,
        wait_for_inclusion: bool = False,
        wait_for_finalization: bool = True,
    ) -> Tuple[bool, Optional[str]]:
        """
        Sends a serve prometheus extrinsic to the chain.
        Args:
            wallet (:func:`bittensor.wallet`): Wallet object.
            call_params (:func:`PrometheusServeCallParams`): Prometheus serve call parameters.
            wait_for_inclusion (bool): If ``true``, waits for inclusion.
            wait_for_finalization (bool): If ``true``, waits for finalization.
        Returns:
            success (bool): ``True`` if serve prometheus was successful.
            error (:func:`Optional[str]`): Error message if serve prometheus failed, ``None`` otherwise.
        """

        @retry(delay=2, tries=3, backoff=2, max_delay=4, logger=_logger)
        def make_substrate_call_with_retry():
            call = self.substrate.compose_call(
                call_module="SubtensorModule",
                call_function="serve_prometheus",
                call_params=call_params,
            )
            extrinsic = self.substrate.create_signed_extrinsic(
                call=call, keypair=wallet.hotkey
            )
            response = self.substrate.submit_extrinsic(
                extrinsic,
                wait_for_inclusion=wait_for_inclusion,
                wait_for_finalization=wait_for_finalization,
            )
            if wait_for_inclusion or wait_for_finalization:
                response.process_events()
                if response.is_success:
                    return True, None
                else:
                    return False, response.error_message
            else:
                return True, None

        return make_substrate_call_with_retry()

    def _do_associate_ips(
        self,
        wallet: "bittensor.wallet",
        ip_info_list: List[IPInfo],
        netuid: int,
        wait_for_inclusion: bool = False,
        wait_for_finalization: bool = True,
    ) -> Tuple[bool, Optional[str]]:
        """
        Sends an associate IPs extrinsic to the chain.

        Args:
            wallet (:func:`bittensor.wallet`): Wallet object.
            ip_info_list (:func:`List[IPInfo]`): List of IPInfo objects.
            netuid (int): Netuid to associate IPs to.
            wait_for_inclusion (bool): If ``true``, waits for inclusion.
            wait_for_finalization (bool): If ``true``, waits for finalization.

        Returns:
            success (bool): ``True`` if associate IPs was successful.
            error (:func:`Optional[str]`): Error message if associate IPs failed, None otherwise.
        """

        @retry(delay=2, tries=3, backoff=2, max_delay=4, logger=_logger)
        def make_substrate_call_with_retry():
            call = self.substrate.compose_call(
                call_module="SubtensorModule",
                call_function="associate_ips",
                call_params={
                    "ip_info_list": [ip_info.encode() for ip_info in ip_info_list],
                    "netuid": netuid,
                },
            )
            extrinsic = self.substrate.create_signed_extrinsic(
                call=call, keypair=wallet.hotkey
            )
            response = self.substrate.submit_extrinsic(
                extrinsic,
                wait_for_inclusion=wait_for_inclusion,
                wait_for_finalization=wait_for_finalization,
            )
            if wait_for_inclusion or wait_for_finalization:
                response.process_events()
                if response.is_success:
                    return True, None
                else:
                    return False, response.error_message
            else:
                return True, None

        return make_substrate_call_with_retry()

    #################
    #### Staking ####
    #################
    def add_stake(
        self,
        wallet: "bittensor.wallet",
        hotkey_ss58: Optional[str] = None,
        amount: Optional[Union[Balance, float]] = None,
        wait_for_inclusion: bool = True,
        wait_for_finalization: bool = False,
        prompt: bool = False,
    ) -> bool:
        """
        Adds the specified amount of stake to a neuron identified by the hotkey ``SS58`` address. Staking
        is a fundamental process in the Bittensor network that enables neurons to participate actively
        and earn incentives.

        Args:
            wallet (bittensor.wallet): The wallet to be used for staking.
            hotkey_ss58 (Optional[str]): The ``SS58`` address of the hotkey associated with the neuron.
            amount (Union[Balance, float]): The amount of TAO to stake.
            wait_for_inclusion (bool, optional): Waits for the transaction to be included in a block.
            wait_for_finalization (bool, optional): Waits for the transaction to be finalized on the blockchain.
            prompt (bool, optional): If ``True``, prompts for user confirmation before proceeding.

        Returns:
            bool: ``True`` if the staking is successful, False otherwise.

        This function enables neurons to increase their stake in the network, enhancing their influence
        and potential rewards in line with Bittensor's consensus and reward mechanisms.
        """
        return add_stake_extrinsic(
            subtensor=self,
            wallet=wallet,
            hotkey_ss58=hotkey_ss58,
            amount=amount,
            wait_for_inclusion=wait_for_inclusion,
            wait_for_finalization=wait_for_finalization,
            prompt=prompt,
        )

    def add_stake_multiple(
        self,
        wallet: "bittensor.wallet",
        hotkey_ss58s: List[str],
        amounts: Optional[List[Union[Balance, float]]] = None,
        wait_for_inclusion: bool = True,
        wait_for_finalization: bool = False,
        prompt: bool = False,
    ) -> bool:
        """
        Adds stakes to multiple neurons identified by their hotkey SS58 addresses. This bulk operation
        allows for efficient staking across different neurons from a single wallet.

        Args:
            wallet (bittensor.wallet): The wallet used for staking.
            hotkey_ss58s (List[str]): List of ``SS58`` addresses of hotkeys to stake to.
            amounts (List[Union[Balance, float]], optional): Corresponding amounts of TAO to stake for each hotkey.
            wait_for_inclusion (bool, optional): Waits for the transaction to be included in a block.
            wait_for_finalization (bool, optional): Waits for the transaction to be finalized on the blockchain.
            prompt (bool, optional): If ``True``, prompts for user confirmation before proceeding.

        Returns:
            bool: ``True`` if the staking is successful for all specified neurons, False otherwise.

        This function is essential for managing stakes across multiple neurons, reflecting the dynamic
        and collaborative nature of the Bittensor network.
        """
        return add_stake_multiple_extrinsic(
            self,
            wallet,
            hotkey_ss58s,
            amounts,
            wait_for_inclusion,
            wait_for_finalization,
            prompt,
        )

    def _do_stake(
        self,
        wallet: "bittensor.wallet",
        hotkey_ss58: str,
        amount: Balance,
        wait_for_inclusion: bool = True,
        wait_for_finalization: bool = False,
    ) -> bool:
        """Sends a stake extrinsic to the chain.

        Args:
            wallet (:func:`bittensor.wallet`): Wallet object that can sign the extrinsic.
            hotkey_ss58 (str): Hotkey ``ss58`` address to stake to.
            amount (:func:`Balance`): Amount to stake.
            wait_for_inclusion (bool): If ``true``, waits for inclusion before returning.
            wait_for_finalization (bool): If ``true``, waits for finalization before returning.
        Returns:
            success (bool): ``True`` if the extrinsic was successful.
        Raises:
            StakeError: If the extrinsic failed.
        """

        @retry(delay=2, tries=3, backoff=2, max_delay=4, logger=_logger)
        def make_substrate_call_with_retry():
            call = self.substrate.compose_call(
                call_module="SubtensorModule",
                call_function="add_stake",
                call_params={"hotkey": hotkey_ss58, "amount_staked": amount.rao},
            )
            extrinsic = self.substrate.create_signed_extrinsic(
                call=call, keypair=wallet.coldkey
            )
            response = self.substrate.submit_extrinsic(
                extrinsic,
                wait_for_inclusion=wait_for_inclusion,
                wait_for_finalization=wait_for_finalization,
            )
            # We only wait here if we expect finalization.
            if not wait_for_finalization and not wait_for_inclusion:
                return True

            response.process_events()
            if response.is_success:
                return True
            else:
                raise StakeError(response.error_message)

        return make_substrate_call_with_retry()

    ###################
    #### Unstaking ####
    ###################
    def unstake_multiple(
        self,
        wallet: "bittensor.wallet",
        hotkey_ss58s: List[str],
        amounts: Optional[List[Union[Balance, float]]] = None,
        wait_for_inclusion: bool = True,
        wait_for_finalization: bool = False,
        prompt: bool = False,
    ) -> bool:
        """
        Performs batch unstaking from multiple hotkey accounts, allowing a neuron to reduce its staked amounts
        efficiently. This function is useful for managing the distribution of stakes across multiple neurons.

        Args:
            wallet (bittensor.wallet): The wallet linked to the coldkey from which the stakes are being withdrawn.
            hotkey_ss58s (List[str]): A list of hotkey ``SS58`` addresses to unstake from.
            amounts (List[Union[Balance, float]], optional): The amounts of TAO to unstake from each hotkey. If not provided, unstakes all available stakes.
            wait_for_inclusion (bool, optional): Waits for the transaction to be included in a block.
            wait_for_finalization (bool, optional): Waits for the transaction to be finalized on the blockchain.
            prompt (bool, optional): If ``True``, prompts for user confirmation before proceeding.

        Returns:
            bool: ``True`` if the batch unstaking is successful, False otherwise.

        This function allows for strategic reallocation or withdrawal of stakes, aligning with the dynamic
        stake management aspect of the Bittensor network.
        """
        return unstake_multiple_extrinsic(
            self,
            wallet,
            hotkey_ss58s,
            amounts,
            wait_for_inclusion,
            wait_for_finalization,
            prompt,
        )

    def unstake(
        self,
        wallet: "bittensor.wallet",
        hotkey_ss58: Optional[str] = None,
        amount: Optional[Union[Balance, float]] = None,
        wait_for_inclusion: bool = True,
        wait_for_finalization: bool = False,
        prompt: bool = False,
    ) -> bool:
        """
        Removes a specified amount of stake from a single hotkey account. This function is critical for adjusting
        individual neuron stakes within the Bittensor network.

        Args:
            wallet (bittensor.wallet): The wallet associated with the neuron from which the stake is being removed.
            hotkey_ss58 (Optional[str]): The ``SS58`` address of the hotkey account to unstake from.
            amount (Union[Balance, float], optional): The amount of TAO to unstake. If not specified, unstakes all.
            wait_for_inclusion (bool, optional): Waits for the transaction to be included in a block.
            wait_for_finalization (bool, optional): Waits for the transaction to be finalized on the blockchain.
            prompt (bool, optional): If ``True``, prompts for user confirmation before proceeding.

        Returns:
            bool: ``True`` if the unstaking process is successful, False otherwise.

        This function supports flexible stake management, allowing neurons to adjust their network participation
        and potential reward accruals.
        """
        return unstake_extrinsic(
            self,
            wallet,
            hotkey_ss58,
            amount,
            wait_for_inclusion,
            wait_for_finalization,
            prompt,
        )

    def _do_unstake(
        self,
        wallet: "bittensor.wallet",
        hotkey_ss58: str,
        amount: Balance,
        wait_for_inclusion: bool = True,
        wait_for_finalization: bool = False,
    ) -> bool:
        """Sends an unstake extrinsic to the chain.

        Args:
            wallet (:func:`bittensor.wallet`): Wallet object that can sign the extrinsic.
            hotkey_ss58 (str): Hotkey ``ss58`` address to unstake from.
            amount (:func:`Balance`): Amount to unstake.
            wait_for_inclusion (bool): If ``true``, waits for inclusion before returning.
            wait_for_finalization (bool): If ``true``, waits for finalization before returning.
        Returns:
            success (bool): ``True`` if the extrinsic was successful.
        Raises:
            StakeError: If the extrinsic failed.
        """

        @retry(delay=2, tries=3, backoff=2, max_delay=4, logger=_logger)
        def make_substrate_call_with_retry():
            call = self.substrate.compose_call(
                call_module="SubtensorModule",
                call_function="remove_stake",
                call_params={"hotkey": hotkey_ss58, "amount_unstaked": amount.rao},
            )
            extrinsic = self.substrate.create_signed_extrinsic(
                call=call, keypair=wallet.coldkey
            )
            response = self.substrate.submit_extrinsic(
                extrinsic,
                wait_for_inclusion=wait_for_inclusion,
                wait_for_finalization=wait_for_finalization,
            )
            # We only wait here if we expect finalization.
            if not wait_for_finalization and not wait_for_inclusion:
                return True

            response.process_events()
            if response.is_success:
                return True
            else:
                raise StakeError(response.error_message)

        return make_substrate_call_with_retry()

    ################
    #### Senate ####
    ################

    def register_senate(
        self,
        wallet: "bittensor.wallet",
        wait_for_inclusion: bool = True,
        wait_for_finalization: bool = False,
        prompt: bool = False,
    ) -> bool:
        """
        Removes a specified amount of stake from a single hotkey account. This function is critical for adjusting
        individual neuron stakes within the Bittensor network.

        Args:
            wallet (bittensor.wallet): The wallet associated with the neuron from which the stake is being removed.
            hotkey_ss58 (Optional[str]): The ``SS58`` address of the hotkey account to unstake from.
            amount (Union[Balance, float], optional): The amount of TAO to unstake. If not specified, unstakes all.
            wait_for_inclusion (bool, optional): Waits for the transaction to be included in a block.
            wait_for_finalization (bool, optional): Waits for the transaction to be finalized on the blockchain.
            prompt (bool, optional): If ``True``, prompts for user confirmation before proceeding.

        Returns:
            bool: ``True`` if the unstaking process is successful, False otherwise.

        This function supports flexible stake management, allowing neurons to adjust their network participation
        and potential reward accruals.
        """
        return register_senate_extrinsic(
            self, wallet, wait_for_inclusion, wait_for_finalization, prompt
        )

    def leave_senate(
        self,
        wallet: "bittensor.wallet",
        wait_for_inclusion: bool = True,
        wait_for_finalization: bool = False,
        prompt: bool = False,
    ) -> bool:
        """
        Removes a specified amount of stake from a single hotkey account. This function is critical for adjusting
        individual neuron stakes within the Bittensor network.

        Args:
            wallet (bittensor.wallet): The wallet associated with the neuron from which the stake is being removed.
            hotkey_ss58 (Optional[str]): The ``SS58`` address of the hotkey account to unstake from.
            amount (Union[Balance, float], optional): The amount of TAO to unstake. If not specified, unstakes all.
            wait_for_inclusion (bool, optional): Waits for the transaction to be included in a block.
            wait_for_finalization (bool, optional): Waits for the transaction to be finalized on the blockchain.
            prompt (bool, optional): If ``True``, prompts for user confirmation before proceeding.

        Returns:
            bool: ``True`` if the unstaking process is successful, False otherwise.

        This function supports flexible stake management, allowing neurons to adjust their network participation
        and potential reward accruals.
        """
        return leave_senate_extrinsic(
            self, wallet, wait_for_inclusion, wait_for_finalization, prompt
        )

    def vote_senate(
        self,
        wallet: "bittensor.wallet",
        proposal_hash: str,
        proposal_idx: int,
        vote: bool,
        wait_for_inclusion: bool = True,
        wait_for_finalization: bool = False,
        prompt: bool = False,
    ) -> bool:
        """
        Removes a specified amount of stake from a single hotkey account. This function is critical for adjusting
        individual neuron stakes within the Bittensor network.

        Args:
            wallet (bittensor.wallet): The wallet associated with the neuron from which the stake is being removed.
            hotkey_ss58 (Optional[str]): The ``SS58`` address of the hotkey account to unstake from.
            amount (Union[Balance, float], optional): The amount of TAO to unstake. If not specified, unstakes all.
            wait_for_inclusion (bool, optional): Waits for the transaction to be included in a block.
            wait_for_finalization (bool, optional): Waits for the transaction to be finalized on the blockchain.
            prompt (bool, optional): If ``True``, prompts for user confirmation before proceeding.

        Returns:
            bool: ``True`` if the unstaking process is successful, False otherwise.

        This function supports flexible stake management, allowing neurons to adjust their network participation
        and potential reward accruals.
        """
        return vote_senate_extrinsic(
            self,
            wallet,
            proposal_hash,
            proposal_idx,
            vote,
            wait_for_inclusion,
            wait_for_finalization,
            prompt,
        )

    def is_senate_member(self, hotkey_ss58: str, block: Optional[int] = None) -> bool:
        """
        Checks if a given neuron (identified by its hotkey SS58 address) is a member of the Bittensor senate.
        The senate is a key governance body within the Bittensor network, responsible for overseeing and
        approving various network operations and proposals.

        Args:
            hotkey_ss58 (str): The ``SS58`` address of the neuron's hotkey.
            block (Optional[int], optional): The blockchain block number at which to check senate membership.

        Returns:
            bool: ``True`` if the neuron is a senate member at the given block, False otherwise.

        This function is crucial for understanding the governance dynamics of the Bittensor network and for
        identifying the neurons that hold decision-making power within the network.
        """
        senate_members = self.query_module(
            module="SenateMembers", name="Members", block=block
        )
        if not hasattr(senate_members, "serialize"):
            return False
        senate_members_serialized = senate_members.serialize()

        if not hasattr(senate_members_serialized, "count"):
            return False

        return senate_members_serialized.count(hotkey_ss58) > 0

    def get_vote_data(
        self, proposal_hash: str, block: Optional[int] = None
    ) -> Optional[ProposalVoteData]:
        """
        Retrieves the voting data for a specific proposal on the Bittensor blockchain. This data includes
        information about how senate members have voted on the proposal.

        Args:
            proposal_hash (str): The hash of the proposal for which voting data is requested.
            block (Optional[int], optional): The blockchain block number to query the voting data.

        Returns:
            Optional[ProposalVoteData]: An object containing the proposal's voting data, or ``None`` if not found.

        This function is important for tracking and understanding the decision-making processes within
        the Bittensor network, particularly how proposals are received and acted upon by the governing body.
        """
        vote_data = self.query_module(
            module="Triumvirate", name="Voting", block=block, params=[proposal_hash]
        )
        if not hasattr(vote_data, "serialize"):
            return None
        return vote_data.serialize() if vote_data != None else None

    get_proposal_vote_data = get_vote_data

    def get_senate_members(self, block: Optional[int] = None) -> Optional[List[str]]:
        """
        Retrieves the list of current senate members from the Bittensor blockchain. Senate members are
        responsible for governance and decision-making within the network.

        Args:
            block (Optional[int], optional): The blockchain block number at which to retrieve the senate members.

        Returns:
            Optional[List[str]]: A list of ``SS58`` addresses of current senate members, or ``None`` if not available.

        Understanding the composition of the senate is key to grasping the governance structure and
        decision-making authority within the Bittensor network.
        """
        senate_members = self.query_module("SenateMembers", "Members", block=block)
        if not hasattr(senate_members, "serialize"):
            return None
        return senate_members.serialize() if senate_members != None else None

    def get_proposal_call_data(
        self, proposal_hash: str, block: Optional[int] = None
    ) -> Optional[GenericCall]:
        """
        Retrieves the call data of a specific proposal on the Bittensor blockchain. This data provides
        detailed information about the proposal, including its purpose and specifications.

        Args:
            proposal_hash (str): The hash of the proposal.
            block (Optional[int], optional): The blockchain block number at which to query the proposal call data.

        Returns:
            Optional[bittensor.ProposalCallData]: An object containing the proposal's call data, or ``None`` if not found.

        This function is crucial for analyzing the types of proposals made within the network and the
        specific changes or actions they intend to implement or address.
        """
        proposal_data = self.query_module(
            module="Triumvirate", name="ProposalOf", block=block, params=[proposal_hash]
        )
        if not hasattr(proposal_data, "serialize"):
            return None

        return proposal_data.serialize() if proposal_data != None else None

    def get_proposal_hashes(self, block: Optional[int] = None) -> Optional[List[str]]:
        """
        Retrieves the list of proposal hashes currently present on the Bittensor blockchain. Each hash
        uniquely identifies a proposal made within the network.

        Args:
            block (Optional[int], optional): The blockchain block number to query the proposal hashes.

        Returns:
            Optional[List[str]]: A list of proposal hashes, or ``None`` if not available.

        This function enables tracking and reviewing the proposals made in the network, offering insights
        into the active governance and decision-making processes.
        """
        proposal_hashes = self.query_module(
            module="Triumvirate", name="Proposals", block=block
        )
        if not hasattr(proposal_hashes, "serialize"):
            return None

        return proposal_hashes.serialize() if proposal_hashes != None else None

    def get_proposals(
        self, block: Optional[int] = None
    ) -> Optional[Dict[str, Tuple[GenericCall, ProposalVoteData]]]:
        """
        Retrieves all active proposals on the Bittensor blockchain, along with their call and voting data.
        This comprehensive view allows for a thorough understanding of the proposals and their reception
        by the senate.

        Args:
            block (Optional[int], optional): The blockchain block number to query the proposals.

        Returns:
            Optional[Dict[str, Tuple[bittensor.ProposalCallData, bittensor.ProposalVoteData]]]:
                A dictionary mapping proposal hashes to their corresponding call and vote data, or ``None`` if not available.

        This function is integral for analyzing the governance activity on the Bittensor network,
        providing a holistic view of the proposals and their impact or potential changes within the network.
        """
        proposal_hashes: Optional[List[str]] = self.get_proposal_hashes(block=block)
        if proposal_hashes is None:
            return None
        return {
            proposal_hash: (  # type: ignore
                self.get_proposal_call_data(proposal_hash, block=block),
                self.get_proposal_vote_data(proposal_hash, block=block),
            )
            for proposal_hash in proposal_hashes
        }

    ##############
    #### Root ####
    ##############

    def root_register(
        self,
        wallet: "bittensor.wallet",
        wait_for_inclusion: bool = False,
        wait_for_finalization: bool = True,
        prompt: bool = False,
    ) -> bool:
        """
        Registers the neuron associated with the wallet on the root network. This process is integral for
        participating in the highest layer of decision-making and governance within the Bittensor network.

        Args:
            wallet (bittensor.wallet): The wallet associated with the neuron to be registered on the root network.
            wait_for_inclusion (bool, optional): Waits for the transaction to be included in a block.
            wait_for_finalization (bool, optional): Waits for the transaction to be finalized on the blockchain.
            prompt (bool, optional): If ``True``, prompts for user confirmation before proceeding.

        Returns:
            bool: ``True`` if the registration on the root network is successful, False otherwise.

        This function enables neurons to engage in the most critical and influential aspects of the network's
        governance, signifying a high level of commitment and responsibility in the Bittensor ecosystem.
        """
        return root_register_extrinsic(
            subtensor=self,
            wallet=wallet,
            wait_for_inclusion=wait_for_inclusion,
            wait_for_finalization=wait_for_finalization,
            prompt=prompt,
        )

    def _do_root_register(
        self,
        wallet: "bittensor.wallet",
        wait_for_inclusion: bool = False,
        wait_for_finalization: bool = True,
    ) -> Tuple[bool, Optional[str]]:
        @retry(delay=2, tries=3, backoff=2, max_delay=4, logger=_logger)
        def make_substrate_call_with_retry():
            # create extrinsic call
            call = self.substrate.compose_call(
                call_module="SubtensorModule",
                call_function="root_register",
                call_params={"hotkey": wallet.hotkey.ss58_address},
            )
            extrinsic = self.substrate.create_signed_extrinsic(
                call=call, keypair=wallet.coldkey
            )
            response = self.substrate.submit_extrinsic(
                extrinsic,
                wait_for_inclusion=wait_for_inclusion,
                wait_for_finalization=wait_for_finalization,
            )

            # We only wait here if we expect finalization.
            if not wait_for_finalization and not wait_for_inclusion:
                return True

            # process if registration successful, try again if pow is still valid
            response.process_events()
            if not response.is_success:
                return False, response.error_message
            # Successful registration
            else:
                return True, None

        return make_substrate_call_with_retry()

    def root_set_weights(
        self,
        wallet: "bittensor.wallet",
        netuids: Union[NDArray[np.int64], "torch.LongTensor", list],
        weights: Union[NDArray[np.float32], "torch.FloatTensor", list],
        version_key: int = 0,
        wait_for_inclusion: bool = False,
        wait_for_finalization: bool = False,
        prompt: bool = False,
    ) -> bool:
        """
        Sets the weights for neurons on the root network. This action is crucial for defining the influence
        and interactions of neurons at the root level of the Bittensor network.

        Args:
            wallet (bittensor.wallet): The wallet associated with the neuron setting the weights.
            netuids (Union[NDArray[np.int64], torch.LongTensor, list]): The list of neuron UIDs for which weights are being set.
            weights (Union[NDArray[np.float32], torch.FloatTensor, list]): The corresponding weights to be set for each UID.
            version_key (int, optional): Version key for compatibility with the network.
            wait_for_inclusion (bool, optional): Waits for the transaction to be included in a block.
            wait_for_finalization (bool, optional): Waits for the transaction to be finalized on the blockchain.
            prompt (bool, optional): If ``True``, prompts for user confirmation before proceeding.

        Returns:
            bool: ``True`` if the setting of root-level weights is successful, False otherwise.

        This function plays a pivotal role in shaping the root network's collective intelligence and decision-making
        processes, reflecting the principles of decentralized governance and collaborative learning in Bittensor.
        """
        return set_root_weights_extrinsic(
            subtensor=self,
            wallet=wallet,
            netuids=netuids,
            weights=weights,
            version_key=version_key,
            wait_for_inclusion=wait_for_inclusion,
            wait_for_finalization=wait_for_finalization,
            prompt=prompt,
        )

    ########################
    #### Registry Calls ####
    ########################

    """ Queries subtensor registry named storage with params and block. """

    def query_identity(
        self,
        key: str,
        block: Optional[int] = None,
    ) -> Optional[object]:
        """
        Queries the identity of a neuron on the Bittensor blockchain using the given key. This function retrieves
        detailed identity information about a specific neuron, which is a crucial aspect of the network's decentralized
        identity and governance system.

        NOTE:
            See the `Bittensor CLI documentation <https://docs.bittensor.com/reference/btcli>`_ for supported identity parameters.

        Args:
            key (str): The key used to query the neuron's identity, typically the neuron's ``SS58`` address.
            block (Optional[int], optional): The blockchain block number at which to perform the query.

        Returns:
            Optional[object]: An object containing the identity information of the neuron if found, ``None`` otherwise.

        The identity information can include various attributes such as the neuron's stake, rank, and other
        network-specific details, providing insights into the neuron's role and status within the Bittensor network.
        """

        @retry(delay=2, tries=3, backoff=2, max_delay=4, logger=_logger)
        def make_substrate_call_with_retry():
            return self.substrate.query(
                module="Registry",
                storage_function="IdentityOf",
                params=[key],
                block_hash=(
                    None if block is None else self.substrate.get_block_hash(block)
                ),
            )

        identity_info = make_substrate_call_with_retry()
        return bittensor.utils.wallet_utils.decode_hex_identity_dict(
            identity_info.value["info"]
        )

    def update_identity(
        self,
        wallet: "bittensor.wallet",
        identified: Optional[str] = None,
        params: dict = {},
        wait_for_inclusion: bool = True,
        wait_for_finalization: bool = False,
    ) -> bool:
        """
        Updates the identity of a neuron on the Bittensor blockchain. This function allows neurons to modify their
        identity attributes, reflecting changes in their roles, stakes, or other network-specific parameters.

        NOTE:
            See the `Bittensor CLI documentation <https://docs.bittensor.com/reference/btcli>`_ for supported identity parameters.

        Args:
            wallet (bittensor.wallet): The wallet associated with the neuron whose identity is being updated.
            identified (str, optional): The identified ``SS58`` address of the neuron. Defaults to the wallet's coldkey address.
            params (dict, optional): A dictionary of parameters to update in the neuron's identity.
            wait_for_inclusion (bool, optional): Waits for the transaction to be included in a block.
            wait_for_finalization (bool, optional): Waits for the transaction to be finalized on the blockchain.

        Returns:
            bool: ``True`` if the identity update is successful, False otherwise.

        This function plays a vital role in maintaining the accuracy and currency of neuron identities in the
        Bittensor network, ensuring that the network's governance and consensus mechanisms operate effectively.
        """
        if identified is None:
            identified = wallet.coldkey.ss58_address

        call_params = bittensor.utils.wallet_utils.create_identity_dict(**params)
        call_params["identified"] = identified

        @retry(delay=2, tries=3, backoff=2, max_delay=4, logger=_logger)
        def make_substrate_call_with_retry():
            call = self.substrate.compose_call(
                call_module="Registry",
                call_function="set_identity",
                call_params=call_params,
            )
            extrinsic = self.substrate.create_signed_extrinsic(
                call=call, keypair=wallet.coldkey
            )
            response = self.substrate.submit_extrinsic(
                extrinsic,
                wait_for_inclusion=wait_for_inclusion,
                wait_for_finalization=wait_for_finalization,
            )
            # We only wait here if we expect finalization.
            if not wait_for_finalization and not wait_for_inclusion:
                return True
            response.process_events()
            if response.is_success:
                return True
            else:
                raise IdentityError(response.error_message)

        return make_substrate_call_with_retry()

    """ Make some commitment on-chain about arbitary data """

    def commit(self, wallet, netuid: int, data: str):
        publish_metadata(self, wallet, netuid, f"Raw{len(data)}", data.encode())

    def get_commitment(self, netuid: int, uid: int, block: Optional[int] = None) -> str:
        metagraph = self.metagraph(netuid)
        hotkey = metagraph.hotkeys[uid]  # type: ignore

        metadata = get_metadata(self, netuid, hotkey, block)
        commitment = metadata["info"]["fields"][0]  # type: ignore
        hex_data = commitment[list(commitment.keys())[0]][2:]  # type: ignore

        return bytes.fromhex(hex_data).decode()

    ########################
    #### Standard Calls ####
    ########################

    """ Queries subtensor named storage with params and block. """

    def query_subtensor(
        self,
        name: str,
        block: Optional[int] = None,
        params: Optional[List[object]] = [],
    ) -> Optional[T]:
        """
        Queries named storage from the Subtensor module on the Bittensor blockchain. This function is used to retrieve
        specific data or parameters from the blockchain, such as stake, rank, or other neuron-specific attributes.

        Args:
            name (str): The name of the storage function to query.
            block (Optional[int], optional): The blockchain block number at which to perform the query.
            params (Optional[List[object]], optional): A list of parameters to pass to the query function.

        Returns:
            Optional[object]: An object containing the requested data if found, ``None`` otherwise.

        This query function is essential for accessing detailed information about the network and its neurons,
        providing valuable insights into the state and dynamics of the Bittensor ecosystem.
        """

        @retry(delay=2, tries=3, backoff=2, max_delay=4, logger=_logger)
        def make_substrate_call_with_retry():
            return self.substrate.query(
                module="SubtensorModule",
                storage_function=name,
                params=params,
                block_hash=(
                    None if block is None else self.substrate.get_block_hash(block)
                ),
            )

        return make_substrate_call_with_retry()

    """ Queries subtensor map storage with params and block. """

    def query_map_subtensor(
        self,
        name: str,
        block: Optional[int] = None,
        params: Optional[List[object]] = [],
    ) -> QueryMapResult:
        """
        Queries map storage from the Subtensor module on the Bittensor blockchain. This function is designed to
        retrieve a map-like data structure, which can include various neuron-specific details or network-wide attributes.

        Args:
            name (str): The name of the map storage function to query.
            block (Optional[int], optional): The blockchain block number at which to perform the query.
            params (Optional[List[object]], optional): A list of parameters to pass to the query function.

        Returns:
            QueryMapResult: An object containing the map-like data structure, or ``None`` if not found.

        This function is particularly useful for analyzing and understanding complex network structures and
        relationships within the Bittensor ecosystem, such as inter-neuronal connections and stake distributions.
        """

        @retry(delay=2, tries=3, backoff=2, max_delay=4, logger=_logger)
        def make_substrate_call_with_retry():
            return self.substrate.query_map(
                module="SubtensorModule",
                storage_function=name,
                params=params,
                block_hash=(
                    None if block is None else self.substrate.get_block_hash(block)
                ),
            )

        return make_substrate_call_with_retry()

    def query_constant(
        self, module_name: str, constant_name: str, block: Optional[int] = None
    ) -> Optional[object]:
        """
        Retrieves a constant from the specified module on the Bittensor blockchain. This function is used to
        access fixed parameters or values defined within the blockchain's modules, which are essential for
        understanding the network's configuration and rules.

        Args:
            module_name (str): The name of the module containing the constant.
            constant_name (str): The name of the constant to retrieve.
            block (Optional[int], optional): The blockchain block number at which to query the constant.

        Returns:
            Optional[object]: The value of the constant if found, ``None`` otherwise.

        Constants queried through this function can include critical network parameters such as inflation rates,
        consensus rules, or validation thresholds, providing a deeper understanding of the Bittensor network's
        operational parameters.
        """

        @retry(delay=2, tries=3, backoff=2, max_delay=4, logger=_logger)
        def make_substrate_call_with_retry():
            return self.substrate.get_constant(
                module_name=module_name,
                constant_name=constant_name,
                block_hash=(
                    None if block is None else self.substrate.get_block_hash(block)
                ),
            )

        return make_substrate_call_with_retry()

    """ Queries any module storage with params and block. """

    def query_module(
        self,
        module: str,
        name: str,
        block: Optional[int] = None,
        params: Optional[List[object]] = [],
    ) -> Optional[object]:
        """
        Queries any module storage on the Bittensor blockchain with the specified parameters and block number.
        This function is a generic query interface that allows for flexible and diverse data retrieval from
        various blockchain modules.

        Args:
            module (str): The name of the module from which to query data.
            name (str): The name of the storage function within the module.
            block (Optional[int], optional): The blockchain block number at which to perform the query.
            params (Optional[List[object]], optional): A list of parameters to pass to the query function.

        Returns:
            Optional[object]: An object containing the requested data if found, ``None`` otherwise.

        This versatile query function is key to accessing a wide range of data and insights from different
        parts of the Bittensor blockchain, enhancing the understanding and analysis of the network's state and dynamics.
        """

        @retry(delay=2, tries=3, backoff=2, max_delay=4, logger=_logger)
        def make_substrate_call_with_retry():
            return self.substrate.query(
                module=module,
                storage_function=name,
                params=params,
                block_hash=(
                    None if block is None else self.substrate.get_block_hash(block)
                ),
            )

        return make_substrate_call_with_retry()

    """ Queries any module map storage with params and block. """

    def query_map(
        self,
        module: str,
        name: str,
        block: Optional[int] = None,
        params: Optional[List[object]] = [],
    ) -> Optional[object]:
        """
        Queries map storage from any module on the Bittensor blockchain. This function retrieves data structures
        that represent key-value mappings, essential for accessing complex and structured data within the blockchain modules.

        Args:
            module (str): The name of the module from which to query the map storage.
            name (str): The specific storage function within the module to query.
            block (Optional[int], optional): The blockchain block number at which to perform the query.
            params (Optional[List[object]], optional): Parameters to be passed to the query.

        Returns:
            Optional[object]: A data structure representing the map storage if found, ``None`` otherwise.

        This function is particularly useful for retrieving detailed and structured data from various blockchain
        modules, offering insights into the network's state and the relationships between its different components.
        """

        @retry(delay=2, tries=3, backoff=2, max_delay=4, logger=_logger)
        def make_substrate_call_with_retry():
            return self.substrate.query_map(
                module=module,
                storage_function=name,
                params=params,
                block_hash=(
                    None if block is None else self.substrate.get_block_hash(block)
                ),
            )

        return make_substrate_call_with_retry()

    def state_call(
        self,
        method: str,
        data: str,
        block: Optional[int] = None,
    ) -> Optional[object]:
        """
        Makes a state call to the Bittensor blockchain, allowing for direct queries of the blockchain's state.
        This function is typically used for advanced queries that require specific method calls and data inputs.

        Args:
            method (str): The method name for the state call.
            data (str): The data to be passed to the method.
            block (Optional[int], optional): The blockchain block number at which to perform the state call.

        Returns:
            Optional[object]: The result of the state call if successful, ``None`` otherwise.

        The state call function provides a more direct and flexible way of querying blockchain data,
        useful for specific use cases where standard queries are insufficient.
        """

        @retry(delay=2, tries=3, backoff=2, max_delay=4, logger=_logger)
        def make_substrate_call_with_retry():
            block_hash = None if block is None else self.substrate.get_block_hash(block)
            params = [method, data]
            if block_hash:
                params = params + [block_hash]
            return self.substrate.rpc_request(method="state_call", params=params)

        return make_substrate_call_with_retry()

    def query_runtime_api(
        self,
        runtime_api: str,
        method: str,
        params: Optional[Union[List[int], Dict[str, int]]],
        block: Optional[int] = None,
    ) -> Optional[str]:
        """
        Queries the runtime API of the Bittensor blockchain, providing a way to interact with the underlying
        runtime and retrieve data encoded in Scale Bytes format. This function is essential for advanced users
        who need to interact with specific runtime methods and decode complex data types.

        Args:
            runtime_api (str): The name of the runtime API to query.
            method (str): The specific method within the runtime API to call.
            params (Optional[List[ParamWithTypes]], optional): The parameters to pass to the method call.
            block (Optional[int], optional): The blockchain block number at which to perform the query.

        Returns:
            Optional[bytes]: The Scale Bytes encoded result from the runtime API call, or ``None`` if the call fails.

        This function enables access to the deeper layers of the Bittensor blockchain, allowing for detailed
        and specific interactions with the network's runtime environment.
        """
        call_definition = bittensor.__type_registry__["runtime_api"][runtime_api][  # type: ignore
            "methods"  # type: ignore
        ][
            method
        ]  # type: ignore

        json_result = self.state_call(
            method=f"{runtime_api}_{method}",
            data=(
                "0x"
                if params is None
                else self._encode_params(call_definition=call_definition, params=params)
            ),
            block=block,
        )

        if json_result is None:
            return None

        return_type = call_definition["type"]

        as_scale_bytes = scalecodec.ScaleBytes(json_result["result"])  # type: ignore

        rpc_runtime_config = RuntimeConfiguration()
        rpc_runtime_config.update_type_registry(load_type_registry_preset("legacy"))
        rpc_runtime_config.update_type_registry(custom_rpc_type_registry)

        obj = rpc_runtime_config.create_scale_object(return_type, as_scale_bytes)
        if obj.data.to_hex() == "0x0400":  # RPC returned None result
            return None

        return obj.decode()

    def _encode_params(
        self,
        call_definition: List[ParamWithTypes],
        params: Union[List[Any], Dict[str, Any]],
    ) -> str:
        """
        Returns a hex encoded string of the params using their types.
        """
        param_data = scalecodec.ScaleBytes(b"")

        for i, param in enumerate(call_definition["params"]):  # type: ignore
            scale_obj = self.substrate.create_scale_object(param["type"])
            if type(params) is list:
                param_data += scale_obj.encode(params[i])
            else:
                if param["name"] not in params:
                    raise ValueError(f"Missing param {param['name']} in params dict.")

                param_data += scale_obj.encode(params[param["name"]])

        return param_data.to_hex()

    #####################################
    #### Hyper parameter calls. ####
    #####################################

    def rho(self, netuid: int, block: Optional[int] = None) -> Optional[int]:
        """
        Retrieves the 'Rho' hyperparameter for a specified subnet within the Bittensor network. 'Rho' represents the global inflation rate, which directly influences the network's
        token emission rate and economic model.

        Note:
            This is currently fixed such that the Bittensor blockchain emmits 7200 Tao per day.

        Args:
            netuid (int): The unique identifier of the subnet.
            block (Optional[int], optional): The blockchain block number at which to query the parameter.

        Returns:
            Optional[int]: The value of the 'Rho' hyperparameter if the subnet exists, ``None`` otherwise.

        Mathematical Context:
            Rho (p) is calculated based on the network's target inflation and actual neuron staking.
            It adjusts the emission rate of the TAO token to balance the network's economy and dynamics.
            The formula for Rho is defined as: p = (Staking_Target / Staking_Actual) * Inflation_Target.
            Here, Staking_Target and Staking_Actual represent the desired and actual total stakes in the network,
            while Inflation_Target is the predefined inflation rate goal.

        'Rho' is essential for understanding the network's economic dynamics, affecting the reward distribution
        and incentive structures across the network's neurons.
        """
        if not self.subnet_exists(netuid, block):
            return None
        _result = self.query_subtensor("Rho", block, [netuid])
        if not hasattr(_result, "value") or _result is None:
            return None
        return _result.value

    def kappa(self, netuid: int, block: Optional[int] = None) -> Optional[float]:
        """
        Retrieves the 'Kappa' hyperparameter for a specified subnet. 'Kappa' is a critical parameter in
        the Bittensor network that controls the distribution of stake weights among neurons, impacting their
        rankings and incentive allocations.

        Args:
            netuid (int): The unique identifier of the subnet.
            block (Optional[int], optional): The blockchain block number for the query.

        Returns:
            Optional[float]: The value of the 'Kappa' hyperparameter if the subnet exists, None otherwise.

        Mathematical Context:
            Kappa (κ) is used in the calculation of neuron ranks, which determine their share of network incentives.
            It is derived from the softmax function applied to the inter-neuronal weights set by each neuron.
            The formula for Kappa is: κ_i = exp(w_i) / Σ(exp(w_j)), where w_i represents the weight set by neuron i,
            and the denominator is the sum of exponential weights set by all neurons.
            This mechanism ensures a normalized and probabilistic distribution of ranks based on relative weights.

        Understanding 'Kappa' is crucial for analyzing stake dynamics and the consensus mechanism within the network,
        as it plays a significant role in neuron ranking and incentive allocation processes.
        """
        if not self.subnet_exists(netuid, block):
            return None

        _result = self.query_subtensor("Kappa", block, [netuid])
        if not hasattr(_result, "value") or _result is None:
            return None
        return U16_NORMALIZED_FLOAT(_result.value)

    def difficulty(self, netuid: int, block: Optional[int] = None) -> Optional[int]:
        """
        Retrieves the 'Difficulty' hyperparameter for a specified subnet in the Bittensor network.
        This parameter is instrumental in determining the computational challenge required for neurons
        to participate in consensus and validation processes.

        Args:
            netuid (int): The unique identifier of the subnet.
            block (Optional[int], optional): The blockchain block number for the query.

        Returns:
            Optional[int]: The value of the 'Difficulty' hyperparameter if the subnet exists, ``None`` otherwise.

        The 'Difficulty' parameter directly impacts the network's security and integrity by setting the
        computational effort required for validating transactions and participating in the network's consensus mechanism.
        """
        if not self.subnet_exists(netuid, block):
            return None
        _result = self.query_subtensor("Difficulty", block, [netuid])
        if not hasattr(_result, "value") or _result is None:
            return None
        return _result.value

    def recycle(self, netuid: int, block: Optional[int] = None) -> Optional[Balance]:
        """
        Retrieves the 'Burn' hyperparameter for a specified subnet. The 'Burn' parameter represents the
        amount of Tao that is effectively recycled within the Bittensor network.

        Args:
            netuid (int): The unique identifier of the subnet.
            block (Optional[int], optional): The blockchain block number for the query.

        Returns:
            Optional[Balance]: The value of the 'Burn' hyperparameter if the subnet exists, None otherwise.

        Understanding the 'Burn' rate is essential for analyzing the network registration usage, particularly
        how it is correlated with user activity and the overall cost of participation in a given subnet.
        """
        if not self.subnet_exists(netuid, block):
            return None
        _result = self.query_subtensor("Burn", block, [netuid])
        if not hasattr(_result, "value") or _result is None:
            return None
        return Balance.from_rao(_result.value)

    """ Returns network ImmunityPeriod hyper parameter """

    def immunity_period(
        self, netuid: int, block: Optional[int] = None
    ) -> Optional[int]:
        """
        Retrieves the 'ImmunityPeriod' hyperparameter for a specific subnet. This parameter defines the
        duration during which new neurons are protected from certain network penalties or restrictions.

        Args:
            netuid (int): The unique identifier of the subnet.
            block (Optional[int], optional): The blockchain block number for the query.

        Returns:
            Optional[int]: The value of the 'ImmunityPeriod' hyperparameter if the subnet exists, ``None`` otherwise.

        The 'ImmunityPeriod' is a critical aspect of the network's governance system, ensuring that new
        participants have a grace period to establish themselves and contribute to the network without facing
        immediate punitive actions.
        """
        if not self.subnet_exists(netuid, block):
            return None
        _result = self.query_subtensor("ImmunityPeriod", block, [netuid])
        if not hasattr(_result, "value") or _result is None:
            return None
        return _result.value

    def validator_batch_size(
        self, netuid: int, block: Optional[int] = None
    ) -> Optional[int]:
        """Returns network ValidatorBatchSize hyper parameter"""
        if not self.subnet_exists(netuid, block):
            return None
        _result = self.query_subtensor("ValidatorBatchSize", block, [netuid])
        if not hasattr(_result, "value") or _result is None:
            return None
        return _result.value

    def validator_prune_len(
        self, netuid: int, block: Optional[int] = None
    ) -> Optional[int]:
        """Returns network ValidatorPruneLen hyper parameter"""
        if not self.subnet_exists(netuid, block):
            return None
        _result = self.query_subtensor("ValidatorPruneLen", block, [netuid])
        if not hasattr(_result, "value") or _result is None:
            return None
        return _result.value

    def validator_logits_divergence(
        self, netuid: int, block: Optional[int] = None
    ) -> Optional[float]:
        """Returns network ValidatorLogitsDivergence hyper parameter"""
        if not self.subnet_exists(netuid, block):
            return None
        _result = self.query_subtensor("ValidatorLogitsDivergence", block, [netuid])
        if not hasattr(_result, "value") or _result is None:
            return None
        return U16_NORMALIZED_FLOAT(_result.value)

    def validator_sequence_length(
        self, netuid: int, block: Optional[int] = None
    ) -> Optional[int]:
        """Returns network ValidatorSequenceLength hyper parameter"""
        if not self.subnet_exists(netuid, block):
            return None
        _result = self.query_subtensor("ValidatorSequenceLength", block, [netuid])
        if not hasattr(_result, "value") or _result is None:
            return None
        return _result.value

    def validator_epochs_per_reset(
        self, netuid: int, block: Optional[int] = None
    ) -> Optional[int]:
        """Returns network ValidatorEpochsPerReset hyper parameter"""
        if not self.subnet_exists(netuid, block):
            return None
        _result = self.query_subtensor("ValidatorEpochsPerReset", block, [netuid])
        if not hasattr(_result, "value") or _result is None:
            return None
        return _result.value

    def validator_epoch_length(
        self, netuid: int, block: Optional[int] = None
    ) -> Optional[int]:
        """Returns network ValidatorEpochLen hyper parameter"""
        if not self.subnet_exists(netuid, block):
            return None
        _result = self.query_subtensor("ValidatorEpochLen", block, [netuid])
        if not hasattr(_result, "value") or _result is None:
            return None

        return _result.value

    def validator_exclude_quantile(
        self, netuid: int, block: Optional[int] = None
    ) -> Optional[float]:
        """Returns network ValidatorEpochLen hyper parameter"""
        if not self.subnet_exists(netuid, block):
            return None
        _result = self.query_subtensor("ValidatorExcludeQuantile", block, [netuid])
        if not hasattr(_result, "value") or _result is None:
            return None
        return U16_NORMALIZED_FLOAT(_result.value)

    def max_allowed_validators(
        self, netuid: int, block: Optional[int] = None
    ) -> Optional[int]:
        """Returns network MaxAllowedValidators hyper parameter"""
        if not self.subnet_exists(netuid, block):
            return None
        _result = self.query_subtensor("MaxAllowedValidators", block, [netuid])
        if not hasattr(_result, "value") or _result is None:
            return None
        return _result.value

    def min_allowed_weights(
        self, netuid: int, block: Optional[int] = None
    ) -> Optional[int]:
        """Returns network MinAllowedWeights hyper parameter"""
        if not self.subnet_exists(netuid, block):
            return None
        _result = self.query_subtensor("MinAllowedWeights", block, [netuid])
        if not hasattr(_result, "value") or _result is None:
            return None
        return _result.value

    def max_weight_limit(
        self, netuid: int, block: Optional[int] = None
    ) -> Optional[float]:
        """Returns network MaxWeightsLimit hyper parameter"""
        if not self.subnet_exists(netuid, block):
            return None
        _result = self.query_subtensor("MaxWeightsLimit", block, [netuid])
        if not hasattr(_result, "value") or _result is None:
            return None
        return U16_NORMALIZED_FLOAT(_result.value)

    def adjustment_alpha(
        self, netuid: int, block: Optional[int] = None
    ) -> Optional[float]:
        """Returns network AdjustmentAlpha hyper parameter"""
        if not self.subnet_exists(netuid, block):
            return None
        _result = self.query_subtensor("AdjustmentAlpha", block, [netuid])
        if not hasattr(_result, "value") or _result is None:
            return None
        return U64_NORMALIZED_FLOAT(_result.value)

    def bonds_moving_avg(
        self, netuid: int, block: Optional[int] = None
    ) -> Optional[float]:
        """Returns network BondsMovingAverage hyper parameter"""
        if not self.subnet_exists(netuid, block):
            return None
        _result = self.query_subtensor("BondsMovingAverage", block, [netuid])
        if not hasattr(_result, "value") or _result is None:
            return None
        return U64_NORMALIZED_FLOAT(_result.value)

    def scaling_law_power(
        self, netuid: int, block: Optional[int] = None
    ) -> Optional[float]:
        """Returns network ScalingLawPower hyper parameter"""
        if not self.subnet_exists(netuid, block):
            return None
        _result = self.query_subtensor("ScalingLawPower", block, [netuid])
        if not hasattr(_result, "value") or _result is None:
            return None
        return _result.value / 100.0

    def synergy_scaling_law_power(
        self, netuid: int, block: Optional[int] = None
    ) -> Optional[float]:
        """Returns network SynergyScalingLawPower hyper parameter"""
        if not self.subnet_exists(netuid, block):
            return None
        _result = self.query_subtensor("SynergyScalingLawPower", block, [netuid])
        if not hasattr(_result, "value") or _result is None:
            return None
        return _result.value / 100.0

    def subnetwork_n(self, netuid: int, block: Optional[int] = None) -> Optional[int]:
        """Returns network SubnetworkN hyper parameter"""
        if not self.subnet_exists(netuid, block):
            return None
        _result = self.query_subtensor("SubnetworkN", block, [netuid])
        if not hasattr(_result, "value") or _result is None:
            return None
        return _result.value

    def max_n(self, netuid: int, block: Optional[int] = None) -> Optional[int]:
        """Returns network MaxAllowedUids hyper parameter"""
        if not self.subnet_exists(netuid, block):
            return None
        _result = self.query_subtensor("MaxAllowedUids", block, [netuid])
        if not hasattr(_result, "value") or _result is None:
            return None
        return _result.value

    def blocks_since_epoch(
        self, netuid: int, block: Optional[int] = None
    ) -> Optional[int]:
        """Returns network BlocksSinceLastStep hyper parameter"""
        if not self.subnet_exists(netuid, block):
            return None
        _result = self.query_subtensor("BlocksSinceEpoch", block, [netuid])
        if not hasattr(_result, "value") or _result is None:
            return None
        return _result.value

    def blocks_since_last_update(self, netuid: int, uid: int) -> Optional[int]:
        if not self.subnet_exists(netuid):
            return None
        _result = self.query_subtensor("LastUpdate", None, [netuid])
        if not hasattr(_result, "value") or _result is None:
            return None

        return self.get_current_block() - _result.value[uid]

    def weights_rate_limit(self, netuid: int) -> Optional[int]:
        if not self.subnet_exists(netuid):
            return None
        _result = self.query_subtensor("WeightsSetRateLimit", None, [netuid])
        if not hasattr(_result, "value") or _result is None:
            return None
        return _result.value

    def tempo(self, netuid: int, block: Optional[int] = None) -> Optional[int]:
        """Returns network Tempo hyper parameter"""
        if not self.subnet_exists(netuid, block):
            return None
        _result = self.query_subtensor("Tempo", block, [netuid])
        if not hasattr(_result, "value") or _result is None:
            return None
        return _result.value

    ##########################
    #### Account functions ###
    ##########################

    def get_total_stake_for_hotkey(
        self, ss58_address: str, block: Optional[int] = None
    ) -> Optional["Balance"]:
        """Returns the total stake held on a hotkey including delegative"""
        _result = self.query_subtensor("TotalHotkeyStake", block, [ss58_address])
        if not hasattr(_result, "value") or _result is None:
            return None
        return Balance.from_rao(_result.value)

    def get_total_stake_for_coldkey(
        self, ss58_address: str, block: Optional[int] = None
    ) -> Optional["Balance"]:
        """Returns the total stake held on a coldkey across all hotkeys including delegates"""
        _result = self.query_subtensor("TotalColdkeyStake", block, [ss58_address])
        if not hasattr(_result, "value") or _result is None:
            return None
        return Balance.from_rao(_result.value)

    def get_stake_for_coldkey_and_hotkey(
        self, hotkey_ss58: str, coldkey_ss58: str, block: Optional[int] = None
    ) -> Optional["Balance"]:
        """Returns the stake under a coldkey - hotkey pairing"""
        _result = self.query_subtensor("Stake", block, [hotkey_ss58, coldkey_ss58])
        if not hasattr(_result, "value") or _result is None:
            return None
        return Balance.from_rao(_result.value)

    def get_stake(
        self, hotkey_ss58: str, block: Optional[int] = None
    ) -> List[Tuple[str, "Balance"]]:
        """Returns a list of stake tuples (coldkey, balance) for each delegating coldkey including the owner"""
        return [
            (r[0].value, Balance.from_rao(r[1].value))
            for r in self.query_map_subtensor("Stake", block, [hotkey_ss58])
        ]

    def does_hotkey_exist(self, hotkey_ss58: str, block: Optional[int] = None) -> bool:
        """Returns true if the hotkey is known by the chain and there are accounts."""
        _result = self.query_subtensor("Owner", block, [hotkey_ss58])
        if not hasattr(_result, "value") or _result is None:
            return False

        return _result.value != "5C4hrfjw9DjXZTzV3MwzrrAr9P1MJhSrvWGWqi1eSuyUpnhM"

    def get_hotkey_owner(
        self, hotkey_ss58: str, block: Optional[int] = None
    ) -> Optional[str]:
        """Returns the coldkey owner of the passed hotkey"""
        _result = self.query_subtensor("Owner", block, [hotkey_ss58])
        if not hasattr(_result, "value") or _result is None:
            return None
        if self.does_hotkey_exist(hotkey_ss58, block):
            return _result.value

    def get_axon_info(
        self, netuid: int, hotkey_ss58: str, block: Optional[int] = None
    ) -> Optional[AxonInfo]:
        """Returns the axon information for this hotkey account"""
        result = self.query_subtensor("Axons", block, [netuid, hotkey_ss58])
        if result is not None and hasattr(result, "value"):
            return AxonInfo(
                ip=networking.int_to_ip(result.value["ip"]),
                ip_type=result.value["ip_type"],
                port=result.value["port"],
                protocol=result.value["protocol"],
                version=result.value["version"],
                placeholder1=result.value["placeholder1"],
                placeholder2=result.value["placeholder2"],
                hotkey=hotkey_ss58,
                coldkey="",
            )

        return None

    def get_prometheus_info(
        self, netuid: int, hotkey_ss58: str, block: Optional[int] = None
    ) -> Optional[PrometheusInfo]:
        """Returns the prometheus information for this hotkey account"""
        result = self.query_subtensor("Prometheus", block, [netuid, hotkey_ss58])
        if result is not None:
            return PrometheusInfo(
                ip=networking.int_to_ip(result.value["ip"]),
                ip_type=result.value["ip_type"],
                port=result.value["port"],
                version=result.value["version"],
                block=result.value["block"],
            )
        else:
            return None

    #####################
    # Global Parameters #
    #####################

    @property
    def block(self) -> int:
        r"""Returns current chain block.
        Returns:
            block (int):
                Current chain block.
        """
        return self.get_current_block()

    def total_issuance(self, block: Optional[int] = None) -> Optional[Balance]:
        """
        Retrieves the total issuance of the Bittensor network's native token (Tao) as of a specific
        blockchain block. This represents the total amount of currency that has been issued or mined on the network.

        Args:
            block (Optional[int], optional): The blockchain block number at which to perform the query.

        Returns:
            Balance: The total issuance of TAO, represented as a Balance object.

        The total issuance is a key economic indicator in the Bittensor network, reflecting the overall supply
        of the currency and providing insights into the network's economic health and inflationary trends.
        """
        _result = self.query_subtensor("TotalIssuance", block)
        if not hasattr(_result, "value") or _result is None:
            return None
        return Balance.from_rao(_result.value)

    def total_stake(self, block: Optional[int] = None) -> Optional[Balance]:
        """
        Retrieves the total amount of TAO staked on the Bittensor network as of a specific blockchain block.
        This represents the cumulative stake across all neurons in the network, indicating the overall level
        of participation and investment by the network's participants.

        Args:
            block (Optional[int], optional): The blockchain block number at which to perform the query.

        Returns:
            Balance: The total amount of TAO staked on the network, represented as a Balance object.

        The total stake is an important metric for understanding the network's security, governance dynamics,
        and the level of commitment by its participants. It is also a critical factor in the network's
        consensus and incentive mechanisms.
        """
        _result = self.query_subtensor("TotalStake", block)
        if not hasattr(_result, "value") or _result is None:
            return None
        return Balance.from_rao(_result.value)

    def serving_rate_limit(
        self, netuid: int, block: Optional[int] = None
    ) -> Optional[int]:
        """
        Retrieves the serving rate limit for a specific subnet within the Bittensor network.
        This rate limit determines how often you can change your node's IP address on the blockchain. Expressed in number of blocks. Applies to both subnet validator and subnet miner nodes. Used when you move your node to a new machine.

        Args:
            netuid (int): The unique identifier of the subnet.
            block (Optional[int], optional): The blockchain block number at which to perform the query.

        Returns:
            Optional[int]: The serving rate limit of the subnet if it exists, ``None`` otherwise.

        The serving rate limit is a crucial parameter for maintaining network efficiency and preventing
        overuse of resources by individual neurons. It helps ensure a balanced distribution of service
        requests across the network.
        """
        if not self.subnet_exists(netuid, block):
            return None
        _result = self.query_subtensor("ServingRateLimit", block, [netuid])
        if not hasattr(_result, "value") or _result is None:
            return None
        return _result.value

    def tx_rate_limit(self, block: Optional[int] = None) -> Optional[int]:
        """
        Retrieves the transaction rate limit for the Bittensor network as of a specific blockchain block.
        This rate limit sets the maximum number of transactions that can be processed within a given time frame.

        Args:
            block (Optional[int], optional): The blockchain block number at which to perform the query.

        Returns:
            Optional[int]: The transaction rate limit of the network, None if not available.

        The transaction rate limit is an essential parameter for ensuring the stability and scalability
        of the Bittensor network. It helps in managing network load and preventing congestion, thereby
        maintaining efficient and timely transaction processing.
        """
        _result = self.query_subtensor("TxRateLimit", block)
        if not hasattr(_result, "value") or _result is None:
            return None
        return _result.value

    #####################################
    #### Network Parameters ####
    #####################################

    def subnet_exists(self, netuid: int, block: Optional[int] = None) -> bool:
        """
        Checks if a subnet with the specified unique identifier (netuid) exists within the Bittensor network.

        Args:
            netuid (int): The unique identifier of the subnet.
            block (Optional[int], optional): The blockchain block number at which to check the subnet's existence.

        Returns:
            bool: ``True`` if the subnet exists, False otherwise.

        This function is critical for verifying the presence of specific subnets in the network,
        enabling a deeper understanding of the network's structure and composition.
        """
        _result = self.query_subtensor("NetworksAdded", block, [netuid])
        if not hasattr(_result, "value") or _result is None:
            return False
        return _result.value

    def get_all_subnet_netuids(self, block: Optional[int] = None) -> List[int]:
        """
        Retrieves the list of all subnet unique identifiers (netuids) currently present in the Bittensor network.

        Args:
            block (Optional[int], optional): The blockchain block number at which to retrieve the subnet netuids.

        Returns:
            List[int]: A list of subnet netuids.

        This function provides a comprehensive view of the subnets within the Bittensor network,
        offering insights into its diversity and scale.
        """
        subnet_netuids = []
        result = self.query_map_subtensor("NetworksAdded", block)
        if result.records:
            for netuid, exists in result:
                if exists:
                    subnet_netuids.append(netuid.value)

        return subnet_netuids

    def get_total_subnets(self, block: Optional[int] = None) -> Optional[int]:
        """
        Retrieves the total number of subnets within the Bittensor network as of a specific blockchain block.

        Args:
            block (Optional[int], optional): The blockchain block number for the query.

        Returns:
            int: The total number of subnets in the network.

        Understanding the total number of subnets is essential for assessing the network's growth and
        the extent of its decentralized infrastructure.
        """
        _result = self.query_subtensor("TotalNetworks", block)
        if not hasattr(_result, "value") or _result is None:
            return None
        return _result.value

    def get_subnet_modality(
        self, netuid: int, block: Optional[int] = None
    ) -> Optional[int]:
        _result = self.query_subtensor("NetworkModality", block, [netuid])
        if not hasattr(_result, "value") or _result is None:
            return None
        return _result.value

    def get_subnet_connection_requirement(
        self, netuid_0: int, netuid_1: int, block: Optional[int] = None
    ) -> Optional[int]:
        _result = self.query_subtensor("NetworkConnect", block, [netuid_0, netuid_1])
        if not hasattr(_result, "value") or _result is None:
            return None
        return _result.value

    def get_emission_value_by_subnet(
        self, netuid: int, block: Optional[int] = None
    ) -> Optional[float]:
        """
        Retrieves the emission value of a specific subnet within the Bittensor network. The emission value
        represents the rate at which the subnet emits or distributes the network's native token (Tao).

        Args:
            netuid (int): The unique identifier of the subnet.
            block (Optional[int], optional): The blockchain block number for the query.

        Returns:
            Optional[float]: The emission value of the subnet, None if not available.

        The emission value is a critical economic parameter, influencing the incentive distribution and
        reward mechanisms within the subnet.
        """
        _result = self.query_subtensor("EmissionValues", block, [netuid])
        if not hasattr(_result, "value") or _result is None:
            return None
        return Balance.from_rao(_result.value)

    def get_subnet_connection_requirements(
        self, netuid: int, block: Optional[int] = None
    ) -> Dict[str, int]:
        """
        Retrieves the connection requirements for a specific subnet within the Bittensor network. This
        function provides details on the criteria that must be met for neurons to connect to the subnet.

        Args:
            netuid (int): The network UID of the subnet to query.
            block (Optional[int], optional): The blockchain block number for the query.

        Returns:
            Dict[str, int]: A dictionary detailing the connection requirements for the subnet.

        Understanding these requirements is crucial for neurons looking to participate in or interact
        with specific subnets, ensuring compliance with their connection standards.
        """
        result = self.query_map_subtensor("NetworkConnect", block, [netuid])
        if result.records:
            return {str(tuple[0].value): tuple[1].value for tuple in result.records}
        else:
            return {}

    def get_subnets(self, block: Optional[int] = None) -> List[int]:
        """
        Retrieves a list of all subnets currently active within the Bittensor network. This function
        provides an overview of the various subnets and their identifiers.

        Args:
            block (Optional[int], optional): The blockchain block number for the query.

        Returns:
            List[int]: A list of network UIDs representing each active subnet.

        This function is valuable for understanding the network's structure and the diversity of subnets
        available for neuron participation and collaboration.
        """
        subnets = []
        result = self.query_map_subtensor("NetworksAdded", block)
        if result.records:
            for network in result.records:
                subnets.append(network[0].value)
            return subnets
        else:
            return []

    def get_all_subnets_info(self, block: Optional[int] = None) -> List[SubnetInfo]:
        """
        Retrieves detailed information about all subnets within the Bittensor network. This function
        provides comprehensive data on each subnet, including its characteristics and operational parameters.

        Args:
            block (Optional[int], optional): The blockchain block number for the query.

        Returns:
            List[SubnetInfo]: A list of SubnetInfo objects, each containing detailed information about a subnet.

        Gaining insights into the subnets' details assists in understanding the network's composition,
        the roles of different subnets, and their unique features.
        """

        @retry(delay=2, tries=3, backoff=2, max_delay=4, logger=_logger)
        def make_substrate_call_with_retry():
            block_hash = None if block is None else self.substrate.get_block_hash(block)
            params = []
            if block_hash:
                params = params + [block_hash]
            return self.substrate.rpc_request(
                method="subnetInfo_getSubnetsInfo",  # custom rpc method
                params=params,
            )

        json_body = make_substrate_call_with_retry()
        result = json_body["result"]

        if result in (None, []):
            return []

        return SubnetInfo.list_from_vec_u8(result)

    def get_subnet_info(
        self, netuid: int, block: Optional[int] = None
    ) -> Optional[SubnetInfo]:
        """
        Retrieves detailed information about a specific subnet within the Bittensor network. This function
        provides key data on the subnet, including its operational parameters and network status.

        Args:
            netuid (int): The network UID of the subnet to query.
            block (Optional[int], optional): The blockchain block number for the query.

        Returns:
            Optional[SubnetInfo]: Detailed information about the subnet, or ``None`` if not found.

        This function is essential for neurons and stakeholders interested in the specifics of a particular
        subnet, including its governance, performance, and role within the broader network.
        """

        @retry(delay=2, tries=3, backoff=2, max_delay=4, logger=_logger)
        def make_substrate_call_with_retry():
            block_hash = None if block is None else self.substrate.get_block_hash(block)
            params = [netuid]
            if block_hash:
                params = params + [block_hash]
            return self.substrate.rpc_request(
                method="subnetInfo_getSubnetInfo",  # custom rpc method
                params=params,
            )

        json_body = make_substrate_call_with_retry()
        result = json_body["result"]

        if result in (None, []):
            return None

        return SubnetInfo.from_vec_u8(result)

    def get_subnet_hyperparameters(
        self, netuid: int, block: Optional[int] = None
    ) -> Optional[Union[List, SubnetHyperparameters]]:
        """
        Retrieves the hyperparameters for a specific subnet within the Bittensor network. These hyperparameters
        define the operational settings and rules governing the subnet's behavior.

        Args:
            netuid (int): The network UID of the subnet to query.
            block (Optional[int], optional): The blockchain block number for the query.

        Returns:
            Optional[SubnetHyperparameters]: The subnet's hyperparameters, or ``None`` if not available.

        Understanding the hyperparameters is crucial for comprehending how subnets are configured and
        managed, and how they interact with the network's consensus and incentive mechanisms.
        """
        hex_bytes_result = self.query_runtime_api(
            runtime_api="SubnetInfoRuntimeApi",
            method="get_subnet_hyperparams",
            params=[netuid],  # type: ignore
            block=block,
        )

        if hex_bytes_result is None:
            return []

        if hex_bytes_result.startswith("0x"):  # type: ignore
            bytes_result = bytes.fromhex(hex_bytes_result[2:])  # type: ignore
        else:
            bytes_result = bytes.fromhex(hex_bytes_result)  # type: ignore

        return SubnetHyperparameters.from_vec_u8(bytes_result)  # type: ignore

    def get_subnet_owner(
        self, netuid: int, block: Optional[int] = None
    ) -> Optional[str]:
        """
        Retrieves the owner's address of a specific subnet within the Bittensor network. The owner is
        typically the entity responsible for the creation and maintenance of the subnet.

        Args:
            netuid (int): The network UID of the subnet to query.
            block (Optional[int], optional): The blockchain block number for the query.

        Returns:
            Optional[str]: The SS58 address of the subnet's owner, or ``None`` if not available.

        Knowing the subnet owner provides insights into the governance and operational control of the subnet,
        which can be important for decision-making and collaboration within the network.
        """
        _result = self.query_subtensor("SubnetOwner", block, [netuid])
        if not hasattr(_result, "value") or _result is None:
            return None
        return _result.value

    ####################
    #### Nomination ####
    ####################
    def is_hotkey_delegate(self, hotkey_ss58: str, block: Optional[int] = None) -> bool:
        """
        Determines whether a given hotkey (public key) is a delegate on the Bittensor network. This function
        checks if the neuron associated with the hotkey is part of the network's delegation system.

        Args:
            hotkey_ss58 (str): The SS58 address of the neuron's hotkey.
            block (Optional[int], optional): The blockchain block number for the query.

        Returns:
            bool: ``True`` if the hotkey is a delegate, ``False`` otherwise.

        Being a delegate is a significant status within the Bittensor network, indicating a neuron's
        involvement in consensus and governance processes.
        """
        return hotkey_ss58 in [
            info.hotkey_ss58 for info in self.get_delegates(block=block)
        ]

    def get_delegate_take(
        self, hotkey_ss58: str, block: Optional[int] = None
    ) -> Optional[float]:
        """
        Retrieves the delegate 'take' percentage for a neuron identified by its hotkey. The 'take'
        represents the percentage of rewards that the delegate claims from its nominators' stakes.

        Args:
            hotkey_ss58 (str): The ``SS58`` address of the neuron's hotkey.
            block (Optional[int], optional): The blockchain block number for the query.

        Returns:
            Optional[float]: The delegate take percentage, None if not available.

        The delegate take is a critical parameter in the network's incentive structure, influencing
        the distribution of rewards among neurons and their nominators.
        """
        _result = self.query_subtensor("Delegates", block, [hotkey_ss58])
        if not hasattr(_result, "value") or _result is None:
            return None
        return U16_NORMALIZED_FLOAT(_result.value)

    def get_nominators_for_hotkey(
        self, hotkey_ss58: str, block: Optional[int] = None
    ) -> Union[List[Tuple[str, Balance]], int]:
        """
        Retrieves a list of nominators and their stakes for a neuron identified by its hotkey.
        Nominators are neurons that stake their tokens on a delegate to support its operations.

        Args:
            hotkey_ss58 (str): The ``SS58`` address of the neuron's hotkey.
            block (Optional[int], optional): The blockchain block number for the query.

        Returns:
           Union[List[Tuple[str, Balance]], int]: A list of tuples containing each nominator's address and staked amount or 0.

        This function provides insights into the neuron's support network within the Bittensor ecosystem,
        indicating its trust and collaboration relationships.
        """
        result = self.query_map_subtensor("Stake", block, [hotkey_ss58])
        if result.records:
            return [(record[0].value, record[1].value) for record in result.records]
        else:
            return 0

    def get_delegate_by_hotkey(
        self, hotkey_ss58: str, block: Optional[int] = None
    ) -> Optional[DelegateInfo]:
        """
        Retrieves detailed information about a delegate neuron based on its hotkey. This function provides
        a comprehensive view of the delegate's status, including its stakes, nominators, and reward distribution.

        Args:
            hotkey_ss58 (str): The ``SS58`` address of the delegate's hotkey.
            block (Optional[int], optional): The blockchain block number for the query.

        Returns:
            Optional[DelegateInfo]: Detailed information about the delegate neuron, ``None`` if not found.

        This function is essential for understanding the roles and influence of delegate neurons within
        the Bittensor network's consensus and governance structures.
        """

        @retry(delay=2, tries=3, backoff=2, max_delay=4, logger=_logger)
        def make_substrate_call_with_retry(encoded_hotkey: List[int]):
            block_hash = None if block == None else self.substrate.get_block_hash(block)
            params = [encoded_hotkey]
            if block_hash:
                params = params + [block_hash]
            return self.substrate.rpc_request(
                method="delegateInfo_getDelegate",  # custom rpc method
                params=params,
            )

        encoded_hotkey = ss58_to_vec_u8(hotkey_ss58)
        json_body = make_substrate_call_with_retry(encoded_hotkey)
        result = json_body["result"]

        if result in (None, []):
            return None

        return DelegateInfo.from_vec_u8(result)

    def get_delegates_lite(self, block: Optional[int] = None) -> List[DelegateInfoLite]:
        """
        Retrieves a lighter list of all delegate neurons within the Bittensor network. This function provides an overview of the neurons that are actively involved in the network's delegation system.

        Analyzing the delegate population offers insights into the network's governance dynamics and the distribution of trust and responsibility among participating neurons.

        This is a lighter version of :func:`get_delegates`.

        Args:
            block (Optional[int], optional): The blockchain block number for the query.

        Returns:
            List[DelegateInfoLite]: A list of ``DelegateInfoLite`` objects detailing each delegate's characteristics.

        """

        @retry(delay=1, tries=3, backoff=2, max_delay=4, logger=_logger)
        def make_substrate_call_with_retry():
            block_hash = None if block is None else self.substrate.get_block_hash(block)
            params = []
            if block_hash:
                params.extend([block_hash])
            return self.substrate.rpc_request(
                method="delegateInfo_getDelegatesLite",  # custom rpc method
                params=params,
            )

        json_body = make_substrate_call_with_retry()
        result = json_body["result"]

        if result in (None, []):
            return []

        return [DelegateInfoLite(**d) for d in result]

    def get_delegates(self, block: Optional[int] = None) -> List[DelegateInfo]:
        """
        Retrieves a list of all delegate neurons within the Bittensor network. This function provides an overview of the neurons that are actively involved in the network's delegation system.

        Analyzing the delegate population offers insights into the network's governance dynamics and the distribution of trust and responsibility among participating neurons.

        For a lighter version of this function, see :func:`get_delegates_lite`.

        Args:
            block (Optional[int], optional): The blockchain block number for the query.

        Returns:
            List[DelegateInfo]: A list of DelegateInfo objects detailing each delegate's characteristics.

        """

        @retry(delay=1, tries=3, backoff=2, max_delay=4, logger=_logger)
        def make_substrate_call_with_retry():
            block_hash = None if block is None else self.substrate.get_block_hash(block)
            params = []
            if block_hash:
                params.extend([block_hash])
            return self.substrate.rpc_request(
                method="delegateInfo_getDelegates",  # custom rpc method
                params=params,
            )

        json_body = make_substrate_call_with_retry()
        result = json_body["result"]

        if result in (None, []):
            return []

        return DelegateInfo.list_from_vec_u8(result)

    def get_delegated(
        self, coldkey_ss58: str, block: Optional[int] = None
    ) -> List[Tuple[DelegateInfo, Balance]]:
        """
        Retrieves a list of delegates and their associated stakes for a given coldkey. This function
        identifies the delegates that a specific account has staked tokens on.

        Args:
            coldkey_ss58 (str): The ``SS58`` address of the account's coldkey.
            block (Optional[int], optional): The blockchain block number for the query.

        Returns:
            List[Tuple[DelegateInfo, Balance]]: A list of tuples, each containing a delegate's information and staked amount.

        This function is important for account holders to understand their stake allocations and their
        involvement in the network's delegation and consensus mechanisms.
        """

        @retry(delay=2, tries=3, backoff=2, max_delay=4, logger=_logger)
        def make_substrate_call_with_retry(encoded_coldkey: List[int]):
            block_hash = None if block == None else self.substrate.get_block_hash(block)
            params = [encoded_coldkey]
            if block_hash:
                params = params + [block_hash]
            return self.substrate.rpc_request(
                method="delegateInfo_getDelegated",  # custom rpc method
                params=params,
            )

        encoded_coldkey = ss58_to_vec_u8(coldkey_ss58)
        json_body = make_substrate_call_with_retry(encoded_coldkey)
        result = json_body["result"]

        if result in (None, []):
            return []

        return DelegateInfo.delegated_list_from_vec_u8(result)

    ###########################
    #### Stake Information ####
    ###########################

    def get_stake_info_for_coldkey(
        self, coldkey_ss58: str, block: Optional[int] = None
    ) -> Optional[List[StakeInfo]]:
        """
        Retrieves stake information associated with a specific coldkey. This function provides details
        about the stakes held by an account, including the staked amounts and associated delegates.

        Args:
            coldkey_ss58 (str): The ``SS58`` address of the account's coldkey.
            block (Optional[int], optional): The blockchain block number for the query.

        Returns:
            List[StakeInfo]: A list of StakeInfo objects detailing the stake allocations for the account.

        Stake information is vital for account holders to assess their investment and participation
        in the network's delegation and consensus processes.
        """
        encoded_coldkey = ss58_to_vec_u8(coldkey_ss58)

        hex_bytes_result = self.query_runtime_api(
            runtime_api="StakeInfoRuntimeApi",
            method="get_stake_info_for_coldkey",
            params=[encoded_coldkey],  # type: ignore
            block=block,
        )

        if hex_bytes_result is None:
            return None

        if hex_bytes_result.startswith("0x"):
            bytes_result = bytes.fromhex(hex_bytes_result[2:])
        else:
            bytes_result = bytes.fromhex(hex_bytes_result)
        # TODO: review if this is the correct type / works
        return StakeInfo.list_from_vec_u8(bytes_result)  # type: ignore

    def get_stake_info_for_coldkeys(
        self, coldkey_ss58_list: List[str], block: Optional[int] = None
    ) -> Optional[Dict[str, List[StakeInfo]]]:
        """
        Retrieves stake information for a list of coldkeys. This function aggregates stake data for multiple
        accounts, providing a collective view of their stakes and delegations.

        Args:
            coldkey_ss58_list (List[str]): A list of ``SS58`` addresses of the accounts' coldkeys.
            block (Optional[int], optional): The blockchain block number for the query.

        Returns:
            Dict[str, List[StakeInfo]]: A dictionary mapping each coldkey to a list of its StakeInfo objects.

        This function is useful for analyzing the stake distribution and delegation patterns of multiple
        accounts simultaneously, offering a broader perspective on network participation and investment strategies.
        """
        # TODO: review - ss58_to_vec_u8 returns List[int] but the runtime api expects List[List[int]]
        encoded_coldkeys = [
            ss58_to_vec_u8(coldkey_ss58) for coldkey_ss58 in coldkey_ss58_list
        ]

        hex_bytes_result = self.query_runtime_api(
            runtime_api="StakeInfoRuntimeApi",
            method="get_stake_info_for_coldkeys",
            params=[encoded_coldkeys],  # type: ignore
            block=block,
        )

        if hex_bytes_result is None:
            return None

        if hex_bytes_result.startswith("0x"):
            bytes_result = bytes.fromhex(hex_bytes_result[2:])
        else:
            bytes_result = bytes.fromhex(hex_bytes_result)

        return StakeInfo.list_of_tuple_from_vec_u8(bytes_result)  # type: ignore

    def get_minimum_required_stake(
        self,
    ):
        @retry(delay=2, tries=3, backoff=2, max_delay=4, logger=_logger)
        def make_substrate_call_with_retry():
            return self.substrate.query(
                module="SubtensorModule", storage_function="NominatorMinRequiredStake"
            )

        result = make_substrate_call_with_retry()
        return Balance.from_rao(result.decode())

    ########################################
    #### Neuron information per subnet ####
    ########################################

    def is_hotkey_registered_any(
        self, hotkey_ss58: str, block: Optional[int] = None
    ) -> bool:
        """
        Checks if a neuron's hotkey is registered on any subnet within the Bittensor network.

        Args:
            hotkey_ss58 (str): The ``SS58`` address of the neuron's hotkey.
            block (Optional[int], optional): The blockchain block number at which to perform the check.

        Returns:
            bool: ``True`` if the hotkey is registered on any subnet, False otherwise.

        This function is essential for determining the network-wide presence and participation of a neuron.
        """
        return len(self.get_netuids_for_hotkey(hotkey_ss58, block)) > 0

    def is_hotkey_registered_on_subnet(
        self, hotkey_ss58: str, netuid: int, block: Optional[int] = None
    ) -> bool:
        """
        Checks if a neuron's hotkey is registered on a specific subnet within the Bittensor network.

        Args:
            hotkey_ss58 (str): The ``SS58`` address of the neuron's hotkey.
            netuid (int): The unique identifier of the subnet.
            block (Optional[int], optional): The blockchain block number at which to perform the check.

        Returns:
            bool: ``True`` if the hotkey is registered on the specified subnet, False otherwise.

        This function helps in assessing the participation of a neuron in a particular subnet,
        indicating its specific area of operation or influence within the network.
        """
        return self.get_uid_for_hotkey_on_subnet(hotkey_ss58, netuid, block) != None

    def is_hotkey_registered(
        self,
        hotkey_ss58: str,
        netuid: Optional[int] = None,
        block: Optional[int] = None,
    ) -> bool:
        """
        Determines whether a given hotkey (public key) is registered in the Bittensor network, either
        globally across any subnet or specifically on a specified subnet. This function checks the registration
        status of a neuron identified by its hotkey, which is crucial for validating its participation and
        activities within the network.

        Args:
            hotkey_ss58 (str): The SS58 address of the neuron's hotkey.
            netuid (Optional[int], optional): The unique identifier of the subnet to check the registration. If ``None``, the registration is checked across all subnets.
            block (Optional[int], optional): The blockchain block number at which to perform the query.

        Returns:
            bool: ``True`` if the hotkey is registered in the specified context (either any subnet or a specific subnet), ``False`` otherwise.

        This function is important for verifying the active status of neurons in the Bittensor network. It aids
        in understanding whether a neuron is eligible to participate in network processes such as consensus,
        validation, and incentive distribution based on its registration status.
        """
        if netuid is None:
            return self.is_hotkey_registered_any(hotkey_ss58, block)
        else:
            return self.is_hotkey_registered_on_subnet(hotkey_ss58, netuid, block)

    def get_uid_for_hotkey_on_subnet(
        self, hotkey_ss58: str, netuid: int, block: Optional[int] = None
    ) -> Optional[int]:
        """
        Retrieves the unique identifier (UID) for a neuron's hotkey on a specific subnet.

        Args:
            hotkey_ss58 (str): The ``SS58`` address of the neuron's hotkey.
            netuid (int): The unique identifier of the subnet.
            block (Optional[int], optional): The blockchain block number for the query.

        Returns:
            Optional[int]: The UID of the neuron if it is registered on the subnet, ``None`` otherwise.

        The UID is a critical identifier within the network, linking the neuron's hotkey to its
        operational and governance activities on a particular subnet.
        """
        _result = self.query_subtensor("Uids", block, [netuid, hotkey_ss58])
        if not hasattr(_result, "value") or _result is None:
            return None
        return _result.value

    def get_all_uids_for_hotkey(
        self, hotkey_ss58: str, block: Optional[int] = None
    ) -> List[int]:
        """
        Retrieves all unique identifiers (UIDs) associated with a given hotkey across different subnets
        within the Bittensor network. This function helps in identifying all the neuron instances that are
        linked to a specific hotkey.

        Args:
            hotkey_ss58 (str): The ``SS58`` address of the neuron's hotkey.
            block (Optional[int], optional): The blockchain block number at which to perform the query.

        Returns:
            List[int]: A list of UIDs associated with the given hotkey across various subnets.

        This function is important for tracking a neuron's presence and activities across different
        subnets within the Bittensor ecosystem.
        """
        return [
            self.get_uid_for_hotkey_on_subnet(hotkey_ss58, netuid, block) or 0
            for netuid in self.get_netuids_for_hotkey(hotkey_ss58, block)
        ]

    def get_netuids_for_hotkey(
        self, hotkey_ss58: str, block: Optional[int] = None
    ) -> List[int]:
        """
        Retrieves a list of subnet UIDs (netuids) for which a given hotkey is a member. This function
        identifies the specific subnets within the Bittensor network where the neuron associated with
        the hotkey is active.

        Args:
            hotkey_ss58 (str): The ``SS58`` address of the neuron's hotkey.
            block (Optional[int], optional): The blockchain block number at which to perform the query.

        Returns:
            List[int]: A list of netuids where the neuron is a member.
        """
        result = self.query_map_subtensor("IsNetworkMember", block, [hotkey_ss58])
        return [record[0].value for record in result.records if record[1]]

    def get_neuron_for_pubkey_and_subnet(
        self, hotkey_ss58: str, netuid: int, block: Optional[int] = None
    ) -> Optional[NeuronInfo]:
        """
        Retrieves information about a neuron based on its public key (hotkey SS58 address) and the specific
        subnet UID (netuid). This function provides detailed neuron information for a particular subnet within
        the Bittensor network.

        Args:
            hotkey_ss58 (str): The ``SS58`` address of the neuron's hotkey.
            netuid (int): The unique identifier of the subnet.
            block (Optional[int], optional): The blockchain block number at which to perform the query.

        Returns:
            Optional[NeuronInfo]: Detailed information about the neuron if found, ``None`` otherwise.

        This function is crucial for accessing specific neuron data and understanding its status, stake,
        and other attributes within a particular subnet of the Bittensor ecosystem.
        """
        return self.neuron_for_uid(
            self.get_uid_for_hotkey_on_subnet(hotkey_ss58, netuid, block=block),
            netuid,
            block=block,
        )

    def get_all_neurons_for_pubkey(
        self, hotkey_ss58: str, block: Optional[int] = None
    ) -> Optional[List[NeuronInfo]]:
        """
        Retrieves information about all neuron instances associated with a given public key (hotkey ``SS58``
        address) across different subnets of the Bittensor network. This function aggregates neuron data
        from various subnets to provide a comprehensive view of a neuron's presence and status within the network.

        Args:
            hotkey_ss58 (str): The ``SS58`` address of the neuron's hotkey.
            block (Optional[int], optional): The blockchain block number for the query.

        Returns:
            List[NeuronInfo]: A list of NeuronInfo objects detailing the neuron's presence across various subnets.

        This function is valuable for analyzing a neuron's overall participation, influence, and
        contributions across the Bittensor network.
        """
        netuids = self.get_netuids_for_hotkey(hotkey_ss58, block)
        uids = [self.get_uid_for_hotkey_on_subnet(hotkey_ss58, net) for net in netuids]
        return [self.neuron_for_uid(uid, net) for uid, net in list(zip(uids, netuids))]  # type: ignore

    def neuron_has_validator_permit(
        self, uid: int, netuid: int, block: Optional[int] = None
    ) -> Optional[bool]:
        """
        Checks if a neuron, identified by its unique identifier (UID), has a validator permit on a specific
        subnet within the Bittensor network. This function determines whether the neuron is authorized to
        participate in validation processes on the subnet.

        Args:
            uid (int): The unique identifier of the neuron.
            netuid (int): The unique identifier of the subnet.
            block (Optional[int], optional): The blockchain block number for the query.

        Returns:
            Optional[bool]: ``True`` if the neuron has a validator permit, False otherwise.

        This function is essential for understanding a neuron's role and capabilities within a specific
        subnet, particularly regarding its involvement in network validation and governance.
        """
        _result = self.query_subtensor("ValidatorPermit", block, [netuid, uid])
        if not hasattr(_result, "value") or _result is None:
            return None
        return _result.value

    def neuron_for_wallet(
        self, wallet: "bittensor.wallet", netuid: int, block: Optional[int] = None
    ) -> Optional[NeuronInfo]:
        """
        Retrieves information about a neuron associated with a given wallet on a specific subnet.
        This function provides detailed data about the neuron's status, stake, and activities based on
        the wallet's hotkey address.

        Args:
            wallet (bittensor.wallet): The wallet associated with the neuron.
            netuid (int): The unique identifier of the subnet.
            block (Optional[int], optional): The blockchain block number at which to perform the query.

        Returns:
            Optional[NeuronInfo]: Detailed information about the neuron if found, ``None`` otherwise.

        This function is important for wallet owners to understand and manage their neuron's presence
        and activities within a particular subnet of the Bittensor network.
        """
        return self.get_neuron_for_pubkey_and_subnet(
            wallet.hotkey.ss58_address, netuid=netuid, block=block
        )

    def neuron_for_uid(
        self, uid: Optional[int], netuid: int, block: Optional[int] = None
    ) -> Optional[NeuronInfo]:
        """
        Retrieves detailed information about a specific neuron identified by its unique identifier (UID)
        within a specified subnet (netuid) of the Bittensor network. This function provides a comprehensive
        view of a neuron's attributes, including its stake, rank, and operational status.

        Args:
            uid (int): The unique identifier of the neuron.
            netuid (int): The unique identifier of the subnet.
            block (Optional[int], optional): The blockchain block number for the query.

        Returns:
            Optional[NeuronInfo]: Detailed information about the neuron if found, ``None`` otherwise.

        This function is crucial for analyzing individual neurons' contributions and status within a specific
        subnet, offering insights into their roles in the network's consensus and validation mechanisms.
        """
        if uid is None:
            return NeuronInfo._null_neuron()

        @retry(delay=2, tries=3, backoff=2, max_delay=4, logger=_logger)
        def make_substrate_call_with_retry():
            block_hash = None if block == None else self.substrate.get_block_hash(block)
            params = [netuid, uid]
            if block_hash:
                params = params + [block_hash]
            return self.substrate.rpc_request(
                method="neuronInfo_getNeuron", params=params  # custom rpc method
            )

        json_body = make_substrate_call_with_retry()
        result = json_body["result"]

        if result in (None, []):
            return NeuronInfo._null_neuron()

        return NeuronInfo.from_vec_u8(result)

    def neurons(self, netuid: int, block: Optional[int] = None) -> List[NeuronInfo]:
        """
        Retrieves a list of all neurons within a specified subnet of the Bittensor network. This function
        provides a snapshot of the subnet's neuron population, including each neuron's attributes and network
        interactions.

        Args:
            netuid (int): The unique identifier of the subnet.
            block (Optional[int], optional): The blockchain block number for the query.

        Returns:
            List[NeuronInfo]: A list of NeuronInfo objects detailing each neuron's characteristics in the subnet.

        Understanding the distribution and status of neurons within a subnet is key to comprehending the
        network's decentralized structure and the dynamics of its consensus and governance processes.
        """
        neurons_lite = self.neurons_lite(netuid=netuid, block=block)
        weights = self.weights(block=block, netuid=netuid)
        bonds = self.bonds(block=block, netuid=netuid)

        weights_as_dict = {uid: w for uid, w in weights}
        bonds_as_dict = {uid: b for uid, b in bonds}

        neurons = [
            NeuronInfo.from_weights_bonds_and_neuron_lite(
                neuron_lite, weights_as_dict, bonds_as_dict
            )
            for neuron_lite in neurons_lite
        ]

        return neurons

    def neuron_for_uid_lite(
        self, uid: int, netuid: int, block: Optional[int] = None
    ) -> Optional[NeuronInfoLite]:
        """
        Retrieves a lightweight version of information about a neuron in a specific subnet, identified by
        its UID. The 'lite' version focuses on essential attributes such as stake and network activity.

        Args:
            uid (int): The unique identifier of the neuron.
            netuid (int): The unique identifier of the subnet.
            block (Optional[int], optional): The blockchain block number for the query.

        Returns:
            Optional[NeuronInfoLite]: A simplified version of neuron information if found, ``None`` otherwise.

        This function is useful for quick and efficient analyses of neuron status and activities within a
        subnet without the need for comprehensive data retrieval.
        """
        if uid is None:
            return NeuronInfoLite._null_neuron()

        hex_bytes_result = self.query_runtime_api(
            runtime_api="NeuronInfoRuntimeApi",
            method="get_neuron_lite",
            params={
                "netuid": netuid,
                "uid": uid,
            },
            block=block,
        )

        if hex_bytes_result is None:
            return NeuronInfoLite._null_neuron()

        if hex_bytes_result.startswith("0x"):
            bytes_result = bytes.fromhex(hex_bytes_result[2:])
        else:
            bytes_result = bytes.fromhex(hex_bytes_result)

        return NeuronInfoLite.from_vec_u8(bytes_result)  # type: ignore

    def neurons_lite(
        self, netuid: int, block: Optional[int] = None
    ) -> List[NeuronInfoLite]:
        """
        Retrieves a list of neurons in a 'lite' format from a specific subnet of the Bittensor network.
        This function provides a streamlined view of the neurons, focusing on key attributes such as stake
        and network participation.

        Args:
            netuid (int): The unique identifier of the subnet.
            block (Optional[int], optional): The blockchain block number for the query.

        Returns:
            List[NeuronInfoLite]: A list of simplified neuron information for the subnet.

        This function offers a quick overview of the neuron population within a subnet, facilitating
        efficient analysis of the network's decentralized structure and neuron dynamics.
        """
        hex_bytes_result = self.query_runtime_api(
            runtime_api="NeuronInfoRuntimeApi",
            method="get_neurons_lite",
            params=[netuid],
            block=block,
        )

        if hex_bytes_result is None:
            return []

        if hex_bytes_result.startswith("0x"):
            bytes_result = bytes.fromhex(hex_bytes_result[2:])
        else:
            bytes_result = bytes.fromhex(hex_bytes_result)

        return NeuronInfoLite.list_from_vec_u8(bytes_result)  # type: ignore

    def metagraph(
        self,
        netuid: int,
        lite: bool = True,
        block: Optional[int] = None,
    ) -> "bittensor.metagraph":  # type: ignore
        """
        Returns a synced metagraph for a specified subnet within the Bittensor network. The metagraph
        represents the network's structure, including neuron connections and interactions.

        Args:
            netuid (int): The network UID of the subnet to query.
            lite (bool, default=True): If true, returns a metagraph using a lightweight sync (no weights, no bonds).
            block (Optional[int]): Block number for synchronization, or ``None`` for the latest block.

        Returns:
            bittensor.Metagraph: The metagraph representing the subnet's structure and neuron relationships.

        The metagraph is an essential tool for understanding the topology and dynamics of the Bittensor
        network's decentralized architecture, particularly in relation to neuron interconnectivity and consensus processes.
        """
        metagraph_ = bittensor.metagraph(
            network=self.network, netuid=netuid, lite=lite, sync=False
        )
        metagraph_.sync(block=block, lite=lite, subtensor=self)

        return metagraph_

    def incentive(self, netuid: int, block: Optional[int] = None) -> List[int]:
        """
        Retrieves the list of incentives for neurons within a specific subnet of the Bittensor network.
        This function provides insights into the reward distribution mechanisms and the incentives allocated
        to each neuron based on their contributions and activities.

        Args:
            netuid (int): The network UID of the subnet to query.
            block (Optional[int]): The blockchain block number for the query.

        Returns:
            List[int]: The list of incentives for neurons within the subnet, indexed by UID.

        Understanding the incentive structure is crucial for analyzing the network's economic model and
        the motivational drivers for neuron participation and collaboration.
        """
        i_map = []
        i_map_encoded = self.query_map_subtensor(name="Incentive", block=block)
        if i_map_encoded.records:
            for netuid_, incentives_map in i_map_encoded:
                if netuid_ == netuid:
                    i_map = incentives_map.serialize()
                    break

        return i_map

    def weights(
        self, netuid: int, block: Optional[int] = None
    ) -> List[Tuple[int, List[Tuple[int, int]]]]:
        """
        Retrieves the weight distribution set by neurons within a specific subnet of the Bittensor network.
        This function maps each neuron's UID to the weights it assigns to other neurons, reflecting the
        network's trust and value assignment mechanisms.

        Args:
            netuid (int): The network UID of the subnet to query.
            block (Optional[int]): The blockchain block number for the query.

        Returns:
            List[Tuple[int, List[Tuple[int, int]]]]: A list of tuples mapping each neuron's UID to its assigned weights.

        The weight distribution is a key factor in the network's consensus algorithm and the ranking of neurons,
        influencing their influence and reward allocation within the subnet.
        """
        w_map = []
        w_map_encoded = self.query_map_subtensor(
            name="Weights", block=block, params=[netuid]
        )
        if w_map_encoded.records:
            for uid, w in w_map_encoded:
                w_map.append((uid.serialize(), w.serialize()))

        return w_map

    def bonds(
        self, netuid: int, block: Optional[int] = None
    ) -> List[Tuple[int, List[Tuple[int, int]]]]:
        """
        Retrieves the bond distribution set by neurons within a specific subnet of the Bittensor network.
        Bonds represent the investments or commitments made by neurons in one another, indicating a level
        of trust and perceived value. This bonding mechanism is integral to the network's market-based approach
        to measuring and rewarding machine intelligence.

        Args:
            netuid (int): The network UID of the subnet to query.
            block (Optional[int]): The blockchain block number for the query.

        Returns:
            List[Tuple[int, List[Tuple[int, int]]]]: A list of tuples mapping each neuron's UID to its bonds with other neurons.

        Understanding bond distributions is crucial for analyzing the trust dynamics and market behavior
        within the subnet. It reflects how neurons recognize and invest in each other's intelligence and
        contributions, supporting diverse and niche systems within the Bittensor ecosystem.
        """
        b_map = []
        b_map_encoded = self.query_map_subtensor(
            name="Bonds", block=block, params=[netuid]
        )
        if b_map_encoded.records:
            for uid, b in b_map_encoded:
                b_map.append((uid.serialize(), b.serialize()))

        return b_map

    def associated_validator_ip_info(
        self, netuid: int, block: Optional[int] = None
    ) -> Optional[List[IPInfo]]:
        """
        Retrieves the list of all validator IP addresses associated with a specific subnet in the Bittensor
        network. This information is crucial for network communication and the identification of validator nodes.

        Args:
            netuid (int): The network UID of the subnet to query.
            block (Optional[int]): The blockchain block number for the query.

        Returns:
            Optional[List[IPInfo]]: A list of IPInfo objects for validator nodes in the subnet, or ``None`` if no validators are associated.

        Validator IP information is key for establishing secure and reliable connections within the network,
        facilitating consensus and validation processes critical for the network's integrity and performance.
        """
        hex_bytes_result = self.query_runtime_api(
            runtime_api="ValidatorIPRuntimeApi",
            method="get_associated_validator_ip_info_for_subnet",
            params=[netuid],  # type: ignore
            block=block,
        )

        if hex_bytes_result is None:
            return None

        if hex_bytes_result.startswith("0x"):
            bytes_result = bytes.fromhex(hex_bytes_result[2:])
        else:
            bytes_result = bytes.fromhex(hex_bytes_result)

        return IPInfo.list_from_vec_u8(bytes_result)  # type: ignore

    def get_subnet_burn_cost(self, block: Optional[int] = None) -> Optional[str]:
        """
        Retrieves the burn cost for registering a new subnet within the Bittensor network. This cost
        represents the amount of Tao that needs to be locked or burned to establish a new subnet.

        Args:
            block (Optional[int]): The blockchain block number for the query.

        Returns:
            int: The burn cost for subnet registration.

        The subnet burn cost is an important economic parameter, reflecting the network's mechanisms for
        controlling the proliferation of subnets and ensuring their commitment to the network's long-term viability.
        """
        lock_cost = self.query_runtime_api(
            runtime_api="SubnetRegistrationRuntimeApi",
            method="get_network_registration_cost",
            params=[],
            block=block,
        )

        if lock_cost is None:
            return None

        return lock_cost

    ################
    ## Extrinsics ##
    ################

    def _do_delegation(
        self,
        wallet: "bittensor.wallet",
        delegate_ss58: str,
        amount: "Balance",
        wait_for_inclusion: bool = True,
        wait_for_finalization: bool = False,
    ) -> bool:
        @retry(delay=2, tries=3, backoff=2, max_delay=4, logger=_logger)
        def make_substrate_call_with_retry():
            call = self.substrate.compose_call(
                call_module="SubtensorModule",
                call_function="add_stake",
                call_params={"hotkey": delegate_ss58, "amount_staked": amount.rao},
            )
            extrinsic = self.substrate.create_signed_extrinsic(
                call=call, keypair=wallet.coldkey
            )
            response = self.substrate.submit_extrinsic(
                extrinsic,
                wait_for_inclusion=wait_for_inclusion,
                wait_for_finalization=wait_for_finalization,
            )
            # We only wait here if we expect finalization.
            if not wait_for_finalization and not wait_for_inclusion:
                return True
            response.process_events()
            if response.is_success:
                return True
            else:
                raise StakeError(response.error_message)

        return make_substrate_call_with_retry()

    def _do_undelegation(
        self,
        wallet: "bittensor.wallet",
        delegate_ss58: str,
        amount: "Balance",
        wait_for_inclusion: bool = True,
        wait_for_finalization: bool = False,
    ) -> bool:
        @retry(delay=2, tries=3, backoff=2, max_delay=4, logger=_logger)
        def make_substrate_call_with_retry():
            call = self.substrate.compose_call(
                call_module="SubtensorModule",
                call_function="remove_stake",
                call_params={
                    "hotkey": delegate_ss58,
                    "amount_unstaked": amount.rao,
                },
            )
            extrinsic = self.substrate.create_signed_extrinsic(
                call=call, keypair=wallet.coldkey
            )
            response = self.substrate.submit_extrinsic(
                extrinsic,
                wait_for_inclusion=wait_for_inclusion,
                wait_for_finalization=wait_for_finalization,
            )
            # We only wait here if we expect finalization.
            if not wait_for_finalization and not wait_for_inclusion:
                return True
            response.process_events()
            if response.is_success:
                return True
            else:
                raise StakeError(response.error_message)

        return make_substrate_call_with_retry()

    def _do_nominate(
        self,
        wallet: "bittensor.wallet",
        wait_for_inclusion: bool = True,
        wait_for_finalization: bool = False,
    ) -> bool:
        @retry(delay=2, tries=3, backoff=2, max_delay=4, logger=_logger)
        def make_substrate_call_with_retry():
            call = self.substrate.compose_call(
                call_module="SubtensorModule",
                call_function="become_delegate",
                call_params={"hotkey": wallet.hotkey.ss58_address},
            )
            extrinsic = self.substrate.create_signed_extrinsic(
                call=call, keypair=wallet.coldkey
            )  # sign with coldkey
            response = self.substrate.submit_extrinsic(
                extrinsic,
                wait_for_inclusion=wait_for_inclusion,
                wait_for_finalization=wait_for_finalization,
            )
            # We only wait here if we expect finalization.
            if not wait_for_finalization and not wait_for_inclusion:
                return True
            response.process_events()
            if response.is_success:
                return True
            else:
                raise NominationError(response.error_message)

        return make_substrate_call_with_retry()

    def _do_increase_take(
        self,
        wallet: "bittensor.wallet",
        hotkey_ss58: str,
        take: int,
        wait_for_inclusion: bool = True,
        wait_for_finalization: bool = False,
    ) -> bool:
        @retry(delay=2, tries=3, backoff=2, max_delay=4)
        def make_substrate_call_with_retry():
            with self.substrate as substrate:
                call = substrate.compose_call(
                    call_module="SubtensorModule",
                    call_function="increase_take",
                    call_params={
                        "hotkey": hotkey_ss58,
                        "take": take,
                    },
                )
                extrinsic = substrate.create_signed_extrinsic(
                    call=call, keypair=wallet.coldkey
                )  # sign with coldkey
                response = substrate.submit_extrinsic(
                    extrinsic,
                    wait_for_inclusion=wait_for_inclusion,
                    wait_for_finalization=wait_for_finalization,
                )
                # We only wait here if we expect finalization.
                if not wait_for_finalization and not wait_for_inclusion:
                    return True
                response.process_events()
                if response.is_success:
                    return True
                else:
                    raise TakeError(response.error_message)

        return make_substrate_call_with_retry()

    def _do_decrease_take(
        self,
        wallet: "bittensor.wallet",
        hotkey_ss58: str,
        take: int,
        wait_for_inclusion: bool = True,
        wait_for_finalization: bool = False,
    ) -> bool:
        @retry(delay=2, tries=3, backoff=2, max_delay=4)
        def make_substrate_call_with_retry():
            with self.substrate as substrate:
                call = substrate.compose_call(
                    call_module="SubtensorModule",
                    call_function="decrease_take",
                    call_params={
                        "hotkey": hotkey_ss58,
                        "take": take,
                    },
                )
                extrinsic = substrate.create_signed_extrinsic(
                    call=call, keypair=wallet.coldkey
                )  # sign with coldkey
                response = substrate.submit_extrinsic(
                    extrinsic,
                    wait_for_inclusion=wait_for_inclusion,
                    wait_for_finalization=wait_for_finalization,
                )
                # We only wait here if we expect finalization.
                if not wait_for_finalization and not wait_for_inclusion:
                    return True
                response.process_events()
                if response.is_success:
                    return True
                else:
                    raise TakeError(response.error_message)

        return make_substrate_call_with_retry()

    ################
    #### Legacy ####
    ################

    def get_balance(self, address: str, block: Optional[int] = None) -> Balance:
        """
        Retrieves the token balance of a specific address within the Bittensor network. This function queries
        the blockchain to determine the amount of Tao held by a given account.

        Args:
            address (str): The Substrate address in ``ss58`` format.
            block (int, optional): The blockchain block number at which to perform the query.

        Returns:
            Balance: The account balance at the specified block, represented as a Balance object.

        This function is important for monitoring account holdings and managing financial transactions
        within the Bittensor ecosystem. It helps in assessing the economic status and capacity of network participants.
        """
        try:

            @retry(delay=2, tries=3, backoff=2, max_delay=4, logger=_logger)
            def make_substrate_call_with_retry():
                return self.substrate.query(
                    module="System",
                    storage_function="Account",
                    params=[address],
                    block_hash=(
                        None if block is None else self.substrate.get_block_hash(block)
                    ),
                )

            result = make_substrate_call_with_retry()
        except RemainingScaleBytesNotEmptyException:
            _logger.error(
                "Received a corrupted message. This likely points to an error with the network or subnet."
            )
            return Balance(1000)
        return Balance(result.value["data"]["free"])

    def get_current_block(self) -> int:
        """
        Returns the current block number on the Bittensor blockchain. This function provides the latest block
        number, indicating the most recent state of the blockchain.

        Returns:
            int: The current chain block number.

        Knowing the current block number is essential for querying real-time data and performing time-sensitive
        operations on the blockchain. It serves as a reference point for network activities and data synchronization.
        """

        @retry(delay=2, tries=3, backoff=2, max_delay=4, logger=_logger)
        def make_substrate_call_with_retry():
            return self.substrate.get_block_number(None)

        return make_substrate_call_with_retry()

    def get_balances(self, block: Optional[int] = None) -> Dict[str, Balance]:
        """
        Retrieves the token balances of all accounts within the Bittensor network as of a specific blockchain block.
        This function provides a comprehensive view of the token distribution among different accounts.

        Args:
            block (int, optional): The blockchain block number at which to perform the query.

        Returns:
            Dict[str, Balance]: A dictionary mapping each account's ``ss58`` address to its balance.

        This function is valuable for analyzing the overall economic landscape of the Bittensor network,
        including the distribution of financial resources and the financial status of network participants.
        """

        @retry(delay=2, tries=3, backoff=2, max_delay=4, logger=_logger)
        def make_substrate_call_with_retry():
            return self.substrate.query_map(
                module="System",
                storage_function="Account",
                block_hash=(
                    None if block is None else self.substrate.get_block_hash(block)
                ),
            )

        result = make_substrate_call_with_retry()
        return_dict = {}
        for r in result:
            bal = Balance(int(r[1]["data"]["free"].value))
            return_dict[r[0].value] = bal
        return return_dict

    @staticmethod
    def _null_neuron() -> NeuronInfo:
        neuron = NeuronInfo(  # type: ignore
            uid=0,
            netuid=0,
            active=0,
            stake=Balance(0),
            rank=0,
            emission=0,
            incentive=0,
            consensus=0,
            trust=0,
            validator_trust=0,
            dividends=0,
            last_update=0,
            validator_permit=False,
            weights=[],
            bonds=[],
            prometheus_info=None,
            axon_info=None,
            is_null=True,
            coldkey="000000000000000000000000000000000000000000000000",
            hotkey="000000000000000000000000000000000000000000000000",
        )
        return neuron

    def get_block_hash(self, block_id: int) -> str:
        """
        Retrieves the hash of a specific block on the Bittensor blockchain. The block hash is a unique
        identifier representing the cryptographic hash of the block's content, ensuring its integrity and
        immutability.

        Args:
            block_id (int): The block number for which the hash is to be retrieved.

        Returns:
            str: The cryptographic hash of the specified block.

        The block hash is a fundamental aspect of blockchain technology, providing a secure reference to
        each block's data. It is crucial for verifying transactions, ensuring data consistency, and
        maintaining the trustworthiness of the blockchain.
        """
        return self.substrate.get_block_hash(block_id=block_id)

    def get_error_info_by_index(self, error_index: int) -> Tuple[str, str]:
        """Returns the error name and description from the Subtensor error list."""

        unknown_error = ("Unknown Error", "")

        if not self._subtensor_errors:
            self._subtensor_errors = get_subtensor_errors(self.substrate)

        name, description = self._subtensor_errors.get(str(error_index), unknown_error)

        if name == unknown_error[0]:
            _logger.warning(
                f"Subtensor returned an error with an unknown index: {error_index}"
            )

        return name, description<|MERGE_RESOLUTION|>--- conflicted
+++ resolved
@@ -38,14 +38,10 @@
 from substrateinterface.base import QueryMapResult, SubstrateInterface, ExtrinsicReceipt
 from substrateinterface.exceptions import SubstrateRequestException
 
-<<<<<<< HEAD
+
+import bittensor
 from bittensor.utils import torch
-
-# Local imports.
-=======
-import bittensor
 from bittensor.btlogging import logging as _logger
->>>>>>> bfef0735
 from .chain_data import (
     NeuronInfo,
     DelegateInfo,
@@ -802,14 +798,8 @@
         Args:
             wallet (bittensor.wallet): The wallet associated with the neuron setting the weights.
             netuid (int): The unique identifier of the subnet.
-<<<<<<< HEAD
-            uid (int): Unique identifier for the caller on the subnet specified by `netuid`.
             uids (Union[NDArray[np.int64], torch.LongTensor, list]): The list of neuron UIDs that the weights are being set for.
             weights (Union[NDArray[np.float32], torch.FloatTensor, list]): The corresponding weights to be set for each UID.
-=======
-            uids (Union[NDArray[np.int64], list]): The list of neuron UIDs that the weights are being set for.
-            weights (Union[NDArray[np.float32], list]): The corresponding weights to be set for each UID.
->>>>>>> bfef0735
             version_key (int, optional): Version key for compatibility with the network.
             wait_for_inclusion (bool, optional): Waits for the transaction to be included in a block.
             wait_for_finalization (bool, optional): Waits for the transaction to be finalized on the blockchain.
