--- conflicted
+++ resolved
@@ -302,7 +302,6 @@
 
         zeros = nill_response_for(inputs)
         try:
-<<<<<<< HEAD
             serialized_inputs = PyTorchSerializer.serialize(inputs, mode)
         except SerializationException:
             rollbar.send_exception()
@@ -344,46 +343,6 @@
             msg = 'Failed to serialize responses from forward call with response {}, exception: {}'.format(response.tensors[0], e)
             logger.warning(msg)
             raise SerializationException(msg)
-=======
-            # If this is an empty call get nill response.
-            if torch.numel(inputs) == 0:
-                return zeros, torch.tensor(bittensor_pb2.ReturnCode.EmptyRequest)
-
-            # Serialize inputs.
-            try:
-                serialized_inputs = PyTorchSerializer.serialize(inputs, mode)
-            except:
-                logger.warning('Serialization error with inputs {}', inputs)
-                return zeros, torch.tensor(bittensor_pb2.ReturnCode.RequestSerializationException)
-            ctx.serialized_inputs =  serialized_inputs
-
-            # Build request.
-            request = bittensor_pb2.TensorMessage(
-                version=bittensor.__version__,
-                public_key=ctx.caller.keypair.public_key,
-                nounce=ctx.caller.nounce,
-                signature=ctx.caller.signature,
-                tensors=[serialized_inputs])
-        
-            try:
-                response = ctx.caller.stub.Forward(request, timeout=caller.config.dendrite.timeout)
-
-                bittensor_code = response.return_code
-                if bittensor_code == bittensor_pb2.ReturnCode.UnknownException:
-                    logger.error('Unknown exception returned from remote host with message {}', response.message)
-                    return zeros, torch.tensor(bittensor_code)
-
-                elif bittensor_code != bittensor_pb2.ReturnCode.Success:
-                    return zeros, torch.tensor(bittensor_code)
-
-            # Catch GRPC Errors
-            except grpc.RpcError as rpc_error_call:
-                grpc_code = rpc_error_call.code()
-
-                if grpc_code == grpc.StatusCode.DEADLINE_EXCEEDED:
-                    logger.warning('Deadline exceeds on endpoint {}', caller.endpoint)
-                    return zeros, torch.tensor(bittensor_pb2.ReturnCode.Timeout)
->>>>>>> 8e1e3f42
 
                 elif grpc_code == grpc.StatusCode.UNAVAILABLE:
                     logger.warning('Endpoint unavailable {}', caller.endpoint)
