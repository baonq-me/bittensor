# The MIT License (MIT)
# Copyright © 2023 Opentensor Foundation

# Permission is hereby granted, free of charge, to any person obtaining a copy of this software and associated
# documentation files (the “Software”), to deal in the Software without restriction, including without limitation
# the rights to use, copy, modify, merge, publish, distribute, sublicense, and/or sell copies of the Software,
# and to permit persons to whom the Software is furnished to do so, subject to the following conditions:

# The above copyright notice and this permission notice shall be included in all copies or substantial portions of
# the Software.

# THE SOFTWARE IS PROVIDED “AS IS”, WITHOUT WARRANTY OF ANY KIND, EXPRESS OR IMPLIED, INCLUDING BUT NOT LIMITED TO
# THE WARRANTIES OF MERCHANTABILITY, FITNESS FOR A PARTICULAR PURPOSE AND NONINFRINGEMENT. IN NO EVENT SHALL
# THE AUTHORS OR COPYRIGHT HOLDERS BE LIABLE FOR ANY CLAIM, DAMAGES OR OTHER LIABILITY, WHETHER IN AN ACTION
# OF CONTRACT, TORT OR OTHERWISE, ARISING FROM, OUT OF OR IN CONNECTION WITH THE SOFTWARE OR THE USE OR OTHER
# DEALINGS IN THE SOFTWARE.
import torch
import bittensor

import json
from enum import Enum
from dataclasses import dataclass, asdict
from scalecodec.types import GenericCall
from typing import List, Tuple, Dict, Optional, Any, TypedDict, Union
from scalecodec.base import RuntimeConfiguration, ScaleBytes
from scalecodec.type_registry import load_type_registry_preset
from scalecodec.utils.ss58 import ss58_encode

from .utils import networking as net, U16_MAX, U16_NORMALIZED_FLOAT
from .utils.balance import Balance

# Constants
RAOPERTAO = 1e9
U16_MAX = 65535
U64_MAX = 18446744073709551615

custom_rpc_type_registry = {
    "types": {
        "SubnetInfo": {
            "type": "struct",
            "type_mapping": [
                ["netuid", "Compact<u16>"],
                ["rho", "Compact<u16>"],
                ["kappa", "Compact<u16>"],
                ["difficulty", "Compact<u64>"],
                ["immunity_period", "Compact<u16>"],
                ["max_allowed_validators", "Compact<u16>"],
                ["min_allowed_weights", "Compact<u16>"],
                ["max_weights_limit", "Compact<u16>"],
                ["scaling_law_power", "Compact<u16>"],
                ["subnetwork_n", "Compact<u16>"],
                ["max_allowed_uids", "Compact<u16>"],
                ["blocks_since_last_step", "Compact<u64>"],
                ["tempo", "Compact<u16>"],
                ["network_modality", "Compact<u16>"],
                ["network_connect", "Vec<[u16; 2]>"],
                ["emission_values", "Compact<u64>"],
                ["burn", "Compact<u64>"],
                ["owner", "AccountId"],
            ],
        },
        "DelegateInfo": {
            "type": "struct",
            "type_mapping": [
                ["delegate_ss58", "AccountId"],
                ["take", "Vec<(Compact<u16>, Compact<u16>)>"],
                ["nominators", "Vec<(AccountId, Compact<u64>)>"],
                ["owner_ss58", "AccountId"],
                ["registrations", "Vec<Compact<u16>>"],
                ["validator_permits", "Vec<Compact<u16>>"],
                ["return_per_1000", "Compact<u64>"],
                ["total_daily_return", "Compact<u64>"],
            ],
        },
        "NeuronInfo": {
            "type": "struct",
            "type_mapping": [
                ["hotkey", "AccountId"],
                ["coldkey", "AccountId"],
                ["uid", "Compact<u16>"],
                ["netuid", "Compact<u16>"],
                ["active", "bool"],
                ["axon_info", "axon_info"],
                ["prometheus_info", "PrometheusInfo"],
                ["stake", "Vec<(AccountId, Compact<u64>)>"],
                ["rank", "Compact<u16>"],
                ["emission", "Compact<u64>"],
                ["incentive", "Compact<u16>"],
                ["consensus", "Compact<u16>"],
                ["trust", "Compact<u16>"],
                ["validator_trust", "Compact<u16>"],
                ["dividends", "Compact<u16>"],
                ["last_update", "Compact<u64>"],
                ["validator_permit", "bool"],
                ["weights", "Vec<(Compact<u16>, Compact<u16>)>"],
                ["bonds", "Vec<(Compact<u16>, Compact<u16>)>"],
                ["pruning_score", "Compact<u16>"],
            ],
        },
        "NeuronInfoLite": {
            "type": "struct",
            "type_mapping": [
                ["hotkey", "AccountId"],
                ["coldkey", "AccountId"],
                ["uid", "Compact<u16>"],
                ["netuid", "Compact<u16>"],
                ["active", "bool"],
                ["axon_info", "axon_info"],
                ["prometheus_info", "PrometheusInfo"],
                ["stake", "Vec<(AccountId, Compact<u64>)>"],
                ["rank", "Compact<u16>"],
                ["emission", "Compact<u64>"],
                ["incentive", "Compact<u16>"],
                ["consensus", "Compact<u16>"],
                ["trust", "Compact<u16>"],
                ["validator_trust", "Compact<u16>"],
                ["dividends", "Compact<u16>"],
                ["last_update", "Compact<u64>"],
                ["validator_permit", "bool"],
                ["pruning_score", "Compact<u16>"],
            ],
        },
        "axon_info": {
            "type": "struct",
            "type_mapping": [
                ["block", "u64"],
                ["version", "u32"],
                ["ip", "u128"],
                ["port", "u16"],
                ["ip_type", "u8"],
                ["protocol", "u8"],
                ["placeholder1", "u8"],
                ["placeholder2", "u8"],
            ],
        },
        "PrometheusInfo": {
            "type": "struct",
            "type_mapping": [
                ["block", "u64"],
                ["version", "u32"],
                ["ip", "u128"],
                ["port", "u16"],
                ["ip_type", "u8"],
            ],
        },
        "IPInfo": {
            "type": "struct",
            "type_mapping": [
                ["ip", "Compact<u128>"],
                ["ip_type_and_protocol", "Compact<u8>"],
            ],
        },
        "StakeInfo": {
            "type": "struct",
            "type_mapping": [
                ["hotkey", "AccountId"],
                ["coldkey", "AccountId"],
                ["stake", "Compact<u64>"],
            ],
        },
        "SubstakeElements": {
            "type": "struct",
            "type_mapping": [
                ["hotkey", "AccountId"],
                ["coldkey", "AccountId"],
                ["netuid", "Compact<u16>"],
                ["stake", "Compact<u64>"],
            ],
        },
        "SubnetHyperparameters": {
            "type": "struct",
            "type_mapping": [
                ["rho", "Compact<u16>"],
                ["kappa", "Compact<u16>"],
                ["immunity_period", "Compact<u16>"],
                ["min_allowed_weights", "Compact<u16>"],
                ["max_weights_limit", "Compact<u16>"],
                ["tempo", "Compact<u16>"],
                ["min_difficulty", "Compact<u64>"],
                ["max_difficulty", "Compact<u64>"],
                ["weights_version", "Compact<u64>"],
                ["weights_rate_limit", "Compact<u64>"],
                ["adjustment_interval", "Compact<u16>"],
                ["activity_cutoff", "Compact<u16>"],
                ["registration_allowed", "bool"],
                ["target_regs_per_interval", "Compact<u16>"],
                ["min_burn", "Compact<u64>"],
                ["max_burn", "Compact<u64>"],
                ["bonds_moving_avg", "Compact<u64>"],
                ["max_regs_per_block", "Compact<u16>"],
                ["serving_rate_limit", "Compact<u64>"],
                ["max_validators", "Compact<u16>"],
                ["adjustment_alpha", "Compact<u64>"],
                ["difficulty", "Compact<u64>"],
            ],
        },
    }
}


class ChainDataType(Enum):
    NeuronInfo = 1
    SubnetInfo = 2
    DelegateInfo = 3
    NeuronInfoLite = 4
    DelegatedInfo = 5
    StakeInfo = 6
    IPInfo = 7
    SubnetHyperparameters = 8
    SubstakeElements = 9


def from_scale_encoding(
    input: Union[List[int], bytes, ScaleBytes],
    type_name: ChainDataType,
    is_vec: bool = False,
    is_option: bool = False,
) -> Optional[Dict]:
    type_string = type_name.name
    if type_name == ChainDataType.DelegatedInfo:
        # DelegatedInfo is a tuple of (DelegateInfo, Compact<u64>)
        type_string = f"({ChainDataType.DelegateInfo.name}, Compact<u64>)"
    if is_option:
        type_string = f"Option<{type_string}>"
    if is_vec:
        type_string = f"Vec<{type_string}>"

    return from_scale_encoding_using_type_string(input, type_string)


def from_scale_encoding_using_type_string(
    input: Union[List[int], bytes, ScaleBytes], type_string: str
) -> Optional[Dict]:
    if isinstance(input, ScaleBytes):
        as_scale_bytes = input
    else:
        if isinstance(input, list) and all([isinstance(i, int) for i in input]):
            vec_u8 = input
            as_bytes = bytes(vec_u8)
        elif isinstance(input, bytes):
            as_bytes = input
        else:
            raise TypeError("input must be a List[int], bytes, or ScaleBytes")

        as_scale_bytes = ScaleBytes(as_bytes)

    rpc_runtime_config = RuntimeConfiguration()
    rpc_runtime_config.update_type_registry(load_type_registry_preset("legacy"))
    rpc_runtime_config.update_type_registry(custom_rpc_type_registry)
    obj = rpc_runtime_config.create_scale_object(type_string, data=as_scale_bytes)
    return obj.decode()


@dataclass
class DynamicPool:
    alpha_issuance: Balance
    alpha_outstanding: Balance
    alpha_reserve: Balance
    tao_reserve: Balance
    k: int
    price: Balance
    netuid: int

    def __init__(
        self,
        netuid: int,
        alpha_issuance: Balance,
        alpha_outstanding: Balance,
        alpha_reserve: Balance,
        tao_reserve: Balance,
        k: int,
    ):
        self.netuid = netuid
        self.alpha_issuance = alpha_issuance
        self.alpha_outstanding = alpha_outstanding
        self.alpha_reserve = alpha_reserve
        self.tao_reserve = tao_reserve
        self.k = self.tao_reserve.rao * self.alpha_reserve.rao
<<<<<<< HEAD
        if self.alpha_reserve.tao > 0:
            self.price = Balance.from_tao(self.tao_reserve.tao / self.alpha_reserve.tao)
        else:
            self.price = 0
=======
        self.price = Balance.from_tao(self.tao_reserve.tao / self.alpha_reserve.tao) if self.alpha_reserve.tao != 0 else 0
>>>>>>> a92ed272

    def __str__(self) -> str:
        return f"DynamicPool( alpha_issuance={self.alpha_issuance}, alpha_outstanding={self.alpha_outstanding}, alpha_reserve={self.alpha_reserve}, tao_reserve={self.tao_reserve}, k={self.k}, price={self.price} )"

    def __repr__(self) -> str:
        return self.__str__()

    def tao_to_alpha(self, tao: Union[float, Balance]) -> Balance:
        return Balance.from_tao(tao / self.price.tao).set_unit(self.netuid)

    def alpha_to_tao(self, alpha: Union[float, Balance]) -> Balance:
        return Balance.from_tao(alpha * self.price.tao)

    def tao_to_alpha_with_slippage(
        self, tao: Union[float, Balance]
    ) -> Tuple[Balance, Balance]:
        if self.tao_reserve.rao == 0 or self.alpha_reserve.rao == 0:
            return Balance.from_tao(tao), Balance.from_rao(0)
        alpha_returned = Balance.from_rao(
            self.alpha_reserve.rao
            - (self.k / (self.tao_reserve.rao + Balance.from_tao(tao).rao))
        ).set_unit(self.netuid)
        to_alpha = self.tao_to_alpha(tao)
        slippage = Balance.from_tao(to_alpha.tao - alpha_returned.tao).set_unit(
            self.netuid
        )
        return alpha_returned, slippage

    def alpha_to_tao_with_slippage(
        self, alpha: Union[float, Balance]
    ) -> Tuple[Balance, Balance]:
        tao_returned = Balance.from_rao(
            self.tao_reserve.rao
            - (self.k / (self.alpha_reserve.rao + Balance.from_tao(alpha).rao))
        )
        to_tao = self.alpha_to_tao(alpha)
        slippage = Balance.from_tao(to_tao.tao - tao_returned.tao)
        return tao_returned, slippage


class SubstakeElements:
    @staticmethod
    def decode(result: List[int]) -> List[Dict]:
        descaled = from_scale_encoding(
            input=result, type_name=ChainDataType.SubstakeElements, is_vec=True
        )
        result = []
        for item in descaled:
            result.append(
                {
                    "hotkey": ss58_encode(item["hotkey"], bittensor.__ss58_format__),
                    "coldkey": ss58_encode(item["coldkey"], bittensor.__ss58_format__),
                    "netuid": item["netuid"],
                    "stake": Balance.from_rao(item["stake"]),
                }
            )
        return result


@dataclass
class AxonInfo:
    version: int
    ip: str
    port: int
    ip_type: int
    hotkey: str
    coldkey: str
    protocol: int = 4
    placeholder1: int = 0
    placeholder2: int = 0

    @property
    def is_serving(self) -> bool:
        """True if the endpoint is serving."""
        if self.ip == "0.0.0.0":
            return False
        else:
            return True

    def ip_str(self) -> str:
        """Return the whole IP as string"""
        return net.ip__str__(self.ip_type, self.ip, self.port)

    def __eq__(self, other: "AxonInfo"):
        if other == None:
            return False
        if (
            self.version == other.version
            and self.ip == other.ip
            and self.port == other.port
            and self.ip_type == other.ip_type
            and self.coldkey == other.coldkey
            and self.hotkey == other.hotkey
        ):
            return True
        else:
            return False

    def __str__(self):
        return "AxonInfo( {}, {}, {}, {} )".format(
            str(self.ip_str()), str(self.hotkey), str(self.coldkey), self.version
        )

    def __repr__(self):
        return self.__str__()

    def to_string(self) -> str:
        """Converts the AxonInfo object to a string representation using JSON."""
        try:
            return json.dumps(asdict(self))
        except (TypeError, ValueError) as e:
            bittensor.logging.error(f"Error converting AxonInfo to string: {e}")
            return AxonInfo(0, "", 0, 0, "", "").to_string()

    @classmethod
    def from_string(cls, s: str) -> "AxonInfo":
        """Creates an AxonInfo object from its string representation using JSON."""
        try:
            data = json.loads(s)
            return cls(**data)
        except json.JSONDecodeError as e:
            bittensor.logging.error(f"Error decoding JSON: {e}")
        except TypeError as e:
            bittensor.logging.error(f"Type error: {e}")
        except ValueError as e:
            bittensor.logging.error(f"Value error: {e}")
        return AxonInfo(0, "", 0, 0, "", "")

    @classmethod
    def from_neuron_info(cls, neuron_info: dict) -> "AxonInfo":
        """Converts a dictionary to an axon_info object."""
        return cls(
            version=neuron_info["axon_info"]["version"],
            ip=net.int_to_ip(int(neuron_info["axon_info"]["ip"])),
            port=neuron_info["axon_info"]["port"],
            ip_type=neuron_info["axon_info"]["ip_type"],
            hotkey=neuron_info["hotkey"],
            coldkey=neuron_info["coldkey"],
        )

    def to_parameter_dict(self) -> "torch.nn.ParameterDict":
        r"""Returns a torch tensor of the subnet info."""
        return torch.nn.ParameterDict(self.__dict__)

    @classmethod
    def from_parameter_dict(
        cls, parameter_dict: "torch.nn.ParameterDict"
    ) -> "AxonInfo":
        r"""Returns an axon_info object from a torch parameter_dict."""
        return cls(**dict(parameter_dict))


@dataclass
class NeuronInfo:
    r"""
    Dataclass for neuron metadata.
    """

    hotkey: str
    coldkey: str
    uid: int
    netuid: int
    active: int
    stake: Balance
    # mapping of coldkey to amount staked to this Neuron
    stake_dict: Dict[str, Balance]
    total_stake: Balance
    rank: float
    emission: float
    incentive: float
    consensus: float
    trust: float
    validator_trust: float
    dividends: float
    last_update: int
    validator_permit: bool
    weights: List[List[int]]
    bonds: List[List[int]]
    pruning_score: int
    prometheus_info: Optional["PrometheusInfo"] = None
    axon_info: Optional[AxonInfo] = None
    is_null: bool = False

    @classmethod
    def fix_decoded_values(cls, neuron_info_decoded: Any) -> "NeuronInfo":
        r"""Fixes the values of the NeuronInfo object."""
        neuron_info_decoded["hotkey"] = ss58_encode(
            neuron_info_decoded["hotkey"], bittensor.__ss58_format__
        )
        neuron_info_decoded["coldkey"] = ss58_encode(
            neuron_info_decoded["coldkey"], bittensor.__ss58_format__
        )
        stake_dict = {
            ss58_encode(coldkey, bittensor.__ss58_format__): Balance.from_rao(
                int(stake)
            )
            for coldkey, stake in neuron_info_decoded["stake"]
        }
        neuron_info_decoded["stake_dict"] = stake_dict
        neuron_info_decoded["stake"] = sum(stake_dict.values())
        neuron_info_decoded["total_stake"] = neuron_info_decoded["stake"]
        neuron_info_decoded["weights"] = [
            [int(weight[0]), int(weight[1])]
            for weight in neuron_info_decoded["weights"]
        ]
        neuron_info_decoded["bonds"] = [
            [int(bond[0]), int(bond[1])] for bond in neuron_info_decoded["bonds"]
        ]
        neuron_info_decoded["rank"] = U16_NORMALIZED_FLOAT(neuron_info_decoded["rank"])
        neuron_info_decoded["emission"] = neuron_info_decoded["emission"] / RAOPERTAO
        neuron_info_decoded["incentive"] = U16_NORMALIZED_FLOAT(
            neuron_info_decoded["incentive"]
        )
        neuron_info_decoded["consensus"] = U16_NORMALIZED_FLOAT(
            neuron_info_decoded["consensus"]
        )
        neuron_info_decoded["trust"] = U16_NORMALIZED_FLOAT(
            neuron_info_decoded["trust"]
        )
        neuron_info_decoded["validator_trust"] = U16_NORMALIZED_FLOAT(
            neuron_info_decoded["validator_trust"]
        )
        neuron_info_decoded["dividends"] = U16_NORMALIZED_FLOAT(
            neuron_info_decoded["dividends"]
        )
        neuron_info_decoded["prometheus_info"] = PrometheusInfo.fix_decoded_values(
            neuron_info_decoded["prometheus_info"]
        )
        neuron_info_decoded["axon_info"] = AxonInfo.from_neuron_info(
            neuron_info_decoded
        )

        return cls(**neuron_info_decoded)

    @classmethod
    def from_vec_u8(cls, vec_u8: List[int]) -> "NeuronInfo":
        r"""Returns a NeuronInfo object from a ``vec_u8``."""
        if len(vec_u8) == 0:
            return NeuronInfo._null_neuron()

        decoded = from_scale_encoding(vec_u8, ChainDataType.NeuronInfo)
        if decoded is None:
            return NeuronInfo._null_neuron()

        decoded = NeuronInfo.fix_decoded_values(decoded)

        return decoded

    @classmethod
    def list_from_vec_u8(cls, vec_u8: List[int]) -> List["NeuronInfo"]:
        r"""Returns a list of NeuronInfo objects from a ``vec_u8``."""

        decoded_list = from_scale_encoding(
            vec_u8, ChainDataType.NeuronInfo, is_vec=True
        )
        if decoded_list is None:
            return []

        decoded_list = [
            NeuronInfo.fix_decoded_values(decoded) for decoded in decoded_list
        ]
        return decoded_list

    @staticmethod
    def _null_neuron() -> "NeuronInfo":
        neuron = NeuronInfo(
            uid=0,
            netuid=0,
            active=0,
            stake=Balance.from_rao(0),
            stake_dict={},
            total_stake=Balance.from_rao(0),
            rank=0,
            emission=0,
            incentive=0,
            consensus=0,
            trust=0,
            validator_trust=0,
            dividends=0,
            last_update=0,
            validator_permit=False,
            weights=[],
            bonds=[],
            prometheus_info=None,
            axon_info=None,
            is_null=True,
            coldkey="000000000000000000000000000000000000000000000000",
            hotkey="000000000000000000000000000000000000000000000000",
            pruning_score=0,
        )
        return neuron

    @classmethod
    def from_weights_bonds_and_neuron_lite(
        cls,
        neuron_lite: "NeuronInfoLite",
        weights_as_dict: Dict[int, List[Tuple[int, int]]],
        bonds_as_dict: Dict[int, List[Tuple[int, int]]],
    ) -> "NeuronInfo":
        n_dict = neuron_lite.__dict__
        n_dict["weights"] = weights_as_dict.get(neuron_lite.uid, [])
        n_dict["bonds"] = bonds_as_dict.get(neuron_lite.uid, [])

        return cls(**n_dict)

    @staticmethod
    def _neuron_dict_to_namespace(neuron_dict) -> "NeuronInfo":
        # TODO: Legacy: remove?
        if neuron_dict["hotkey"] == "5C4hrfjw9DjXZTzV3MwzrrAr9P1MJhSrvWGWqi1eSuyUpnhM":
            return NeuronInfo._null_neuron()
        else:
            neuron = NeuronInfo(**neuron_dict)
            neuron.stake_dict = {
                hk: Balance.from_rao(stake) for hk, stake in neuron.stake.items()
            }
            neuron.stake = Balance.from_rao(neuron.total_stake)
            neuron.total_stake = neuron.stake
            neuron.rank = neuron.rank / U16_MAX
            neuron.trust = neuron.trust / U16_MAX
            neuron.consensus = neuron.consensus / U16_MAX
            neuron.validator_trust = neuron.validator_trust / U16_MAX
            neuron.incentive = neuron.incentive / U16_MAX
            neuron.dividends = neuron.dividends / U16_MAX
            neuron.emission = neuron.emission / RAOPERTAO

            return neuron


@dataclass
class NeuronInfoLite:
    r"""
    Dataclass for neuron metadata, but without the weights and bonds.
    """

    hotkey: str
    coldkey: str
    uid: int
    netuid: int
    active: int
    stake: Balance
    # mapping of coldkey to amount staked to this Neuron
    stake_dict: Dict[str, Balance]
    total_stake: Balance
    rank: float
    emission: float
    incentive: float
    consensus: float
    trust: float
    validator_trust: float
    dividends: float
    last_update: int
    validator_permit: bool
    # weights: List[List[int]]
    # bonds: List[List[int]] No weights or bonds in lite version
    prometheus_info: "PrometheusInfo"
    axon_info: "axon_info"
    pruning_score: int
    is_null: bool = False

    @classmethod
    def fix_decoded_values(cls, neuron_info_decoded: Any) -> "NeuronInfoLite":
        r"""Fixes the values of the NeuronInfoLite object."""
        neuron_info_decoded["hotkey"] = ss58_encode(
            neuron_info_decoded["hotkey"], bittensor.__ss58_format__
        )
        neuron_info_decoded["coldkey"] = ss58_encode(
            neuron_info_decoded["coldkey"], bittensor.__ss58_format__
        )
        stake_dict = {
            ss58_encode(coldkey, bittensor.__ss58_format__): Balance.from_rao(
                int(stake)
            )
            for coldkey, stake in neuron_info_decoded["stake"]
        }
        neuron_info_decoded["stake_dict"] = stake_dict
        neuron_info_decoded["stake"] = sum(stake_dict.values())
        neuron_info_decoded["total_stake"] = neuron_info_decoded["stake"]
        # Don't need weights and bonds in lite version
        # neuron_info_decoded['weights'] = [[int(weight[0]), int(weight[1])] for weight in neuron_info_decoded['weights']]
        # neuron_info_decoded['bonds'] = [[int(bond[0]), int(bond[1])] for bond in neuron_info_decoded['bonds']]
        neuron_info_decoded["rank"] = U16_NORMALIZED_FLOAT(neuron_info_decoded["rank"])
        neuron_info_decoded["emission"] = neuron_info_decoded["emission"] / RAOPERTAO
        neuron_info_decoded["incentive"] = U16_NORMALIZED_FLOAT(
            neuron_info_decoded["incentive"]
        )
        neuron_info_decoded["consensus"] = U16_NORMALIZED_FLOAT(
            neuron_info_decoded["consensus"]
        )
        neuron_info_decoded["trust"] = U16_NORMALIZED_FLOAT(
            neuron_info_decoded["trust"]
        )
        neuron_info_decoded["validator_trust"] = U16_NORMALIZED_FLOAT(
            neuron_info_decoded["validator_trust"]
        )
        neuron_info_decoded["dividends"] = U16_NORMALIZED_FLOAT(
            neuron_info_decoded["dividends"]
        )
        neuron_info_decoded["prometheus_info"] = PrometheusInfo.fix_decoded_values(
            neuron_info_decoded["prometheus_info"]
        )
        neuron_info_decoded["axon_info"] = AxonInfo.from_neuron_info(
            neuron_info_decoded
        )
        return cls(**neuron_info_decoded)

    @classmethod
    def from_vec_u8(cls, vec_u8: List[int]) -> "NeuronInfoLite":
        r"""Returns a NeuronInfoLite object from a ``vec_u8``."""
        if len(vec_u8) == 0:
            return NeuronInfoLite._null_neuron()

        decoded = from_scale_encoding(vec_u8, ChainDataType.NeuronInfoLite)
        if decoded is None:
            return NeuronInfoLite._null_neuron()

        decoded = NeuronInfoLite.fix_decoded_values(decoded)

        return decoded

    @classmethod
    def list_from_vec_u8(cls, vec_u8: List[int]) -> List["NeuronInfoLite"]:
        r"""Returns a list of NeuronInfoLite objects from a ``vec_u8``."""

        decoded_list = from_scale_encoding(
            vec_u8, ChainDataType.NeuronInfoLite, is_vec=True
        )
        if decoded_list is None:
            return []

        decoded_list = [
            NeuronInfoLite.fix_decoded_values(decoded) for decoded in decoded_list
        ]
        return decoded_list

    @staticmethod
    def _null_neuron() -> "NeuronInfoLite":
        neuron = NeuronInfoLite(
            uid=0,
            netuid=0,
            active=0,
            stake=Balance.from_rao(0),
            stake_dict={},
            total_stake=Balance.from_rao(0),
            rank=0,
            emission=0,
            incentive=0,
            consensus=0,
            trust=0,
            validator_trust=0,
            dividends=0,
            last_update=0,
            validator_permit=False,
            # weights = [], // No weights or bonds in lite version
            # bonds = [],
            prometheus_info=None,
            axon_info=None,
            is_null=True,
            coldkey="000000000000000000000000000000000000000000000000",
            hotkey="000000000000000000000000000000000000000000000000",
            pruning_score=0,
        )
        return neuron

    @staticmethod
    def _neuron_dict_to_namespace(neuron_dict) -> "NeuronInfoLite":
        # TODO: Legacy: remove?
        if neuron_dict["hotkey"] == "5C4hrfjw9DjXZTzV3MwzrrAr9P1MJhSrvWGWqi1eSuyUpnhM":
            return NeuronInfoLite._null_neuron()
        else:
            neuron = NeuronInfoLite(**neuron_dict)
            neuron.stake = Balance.from_rao(neuron.total_stake)
            neuron.stake_dict = {
                hk: Balance.from_rao(stake) for hk, stake in neuron.stake.items()
            }
            neuron.total_stake = neuron.stake
            neuron.rank = neuron.rank / U16_MAX
            neuron.trust = neuron.trust / U16_MAX
            neuron.consensus = neuron.consensus / U16_MAX
            neuron.validator_trust = neuron.validator_trust / U16_MAX
            neuron.incentive = neuron.incentive / U16_MAX
            neuron.dividends = neuron.dividends / U16_MAX
            neuron.emission = neuron.emission / RAOPERTAO

            return neuron


@dataclass
class PrometheusInfo:
    r"""
    Dataclass for prometheus info.
    """

    block: int
    version: int
    ip: str
    port: int
    ip_type: int

    @classmethod
    def fix_decoded_values(cls, prometheus_info_decoded: Dict) -> "PrometheusInfo":
        r"""Returns a PrometheusInfo object from a prometheus_info_decoded dictionary."""
        prometheus_info_decoded["ip"] = net.int_to_ip(
            int(prometheus_info_decoded["ip"])
        )

        return cls(**prometheus_info_decoded)


@dataclass
class DelegateInfo:
    r"""
    Dataclass for delegate info.
    """

    hotkey_ss58: str  # Hotkey of delegate
    total_stake: Balance  # Total stake of the delegate
    nominators: List[
        Tuple[str, Balance]
    ]  # List of nominators of the delegate and their stake
    owner_ss58: str  # Coldkey of owner
    take: List[Tuple[int, float]]  # Takes of the delegate per subnet
    validator_permits: List[
        int
    ]  # List of subnets that the delegate is allowed to validate on
    registrations: List[int]  # List of subnets that the delegate is registered on
    return_per_1000: Balance  # Return per 1000 tao of the delegate over a day
    total_daily_return: Balance  # Total daily return of the delegate

    @classmethod
    def fix_decoded_values(cls, decoded: Any) -> "DelegateInfo":
        r"""Fixes the decoded values."""

        decoded_takes = decoded["take"]
        fixed_take_list = []
        for take_tuple in decoded_takes:
            fixed_take_list.append((take_tuple[0], U16_NORMALIZED_FLOAT(take_tuple[1])))

        return cls(
            hotkey_ss58=ss58_encode(
                decoded["delegate_ss58"], bittensor.__ss58_format__
            ),
            owner_ss58=ss58_encode(decoded["owner_ss58"], bittensor.__ss58_format__),
            take=fixed_take_list,
            nominators=[
                (
                    ss58_encode(nom[0], bittensor.__ss58_format__),
                    Balance.from_rao(nom[1]),
                )
                for nom in decoded["nominators"]
            ],
            total_stake=Balance.from_rao(
                sum([nom[1] for nom in decoded["nominators"]])
            ),
            validator_permits=decoded["validator_permits"],
            registrations=decoded["registrations"],
            return_per_1000=Balance.from_rao(decoded["return_per_1000"]),
            total_daily_return=Balance.from_rao(decoded["total_daily_return"]),
        )

    @classmethod
    def from_vec_u8(cls, vec_u8: List[int]) -> Optional["DelegateInfo"]:
        r"""Returns a DelegateInfo object from a ``vec_u8``."""
        if len(vec_u8) == 0:
            return None

        decoded = from_scale_encoding(vec_u8, ChainDataType.DelegateInfo)

        if decoded is None:
            return None

        decoded = DelegateInfo.fix_decoded_values(decoded)

        return decoded

    @classmethod
    def list_from_vec_u8(cls, vec_u8: List[int]) -> List["DelegateInfo"]:
        r"""Returns a list of DelegateInfo objects from a ``vec_u8``."""
        decoded = from_scale_encoding(vec_u8, ChainDataType.DelegateInfo, is_vec=True)

        if decoded is None:
            return []

        decoded = [DelegateInfo.fix_decoded_values(d) for d in decoded]

        return decoded

    @classmethod
    def delegated_list_from_vec_u8(
        cls, vec_u8: List[int]
    ) -> List[Tuple["DelegateInfo", Balance]]:
        r"""Returns a list of Tuples of DelegateInfo objects, and Balance, from a ``vec_u8``.

        This is the list of delegates that the user has delegated to, and the amount of stake delegated.
        """
        decoded = from_scale_encoding(vec_u8, ChainDataType.DelegatedInfo, is_vec=True)

        if decoded is None:
            return []

        decoded = [
            (DelegateInfo.fix_decoded_values(d), Balance.from_rao(s))
            for d, s in decoded
        ]

        return decoded


@dataclass
class StakeInfo:
    r"""
    Dataclass for stake info.
    """

    hotkey_ss58: str  # Hotkey address
    coldkey_ss58: str  # Coldkey address
    stake: Balance  # Stake for the hotkey-coldkey pair

    @classmethod
    def fix_decoded_values(cls, decoded: Any) -> "StakeInfo":
        r"""Fixes the decoded values."""

        return cls(
            hotkey_ss58=ss58_encode(decoded["hotkey"], bittensor.__ss58_format__),
            coldkey_ss58=ss58_encode(decoded["coldkey"], bittensor.__ss58_format__),
            stake=Balance.from_rao(decoded["stake"]),
        )

    @classmethod
    def from_vec_u8(cls, vec_u8: List[int]) -> Optional["StakeInfo"]:
        r"""Returns a StakeInfo object from a ``vec_u8``."""
        if len(vec_u8) == 0:
            return None

        decoded = from_scale_encoding(vec_u8, ChainDataType.StakeInfo)

        if decoded is None:
            return None

        decoded = StakeInfo.fix_decoded_values(decoded)

        return decoded

    @classmethod
    def list_of_tuple_from_vec_u8(
        cls, vec_u8: List[int]
    ) -> Dict[str, List["StakeInfo"]]:
        r"""Returns a list of StakeInfo objects from a ``vec_u8``."""
        decoded: Optional[
            List[Tuple(str, List[object])]
        ] = from_scale_encoding_using_type_string(
            input=vec_u8, type_string="Vec<(AccountId, Vec<StakeInfo>)>"
        )

        if decoded is None:
            return {}

        stake_map = {
            ss58_encode(address=account_id, ss58_format=bittensor.__ss58_format__): [
                StakeInfo.fix_decoded_values(d) for d in stake_info
            ]
            for account_id, stake_info in decoded
        }

        return stake_map

    @classmethod
    def list_from_vec_u8(cls, vec_u8: List[int]) -> List["StakeInfo"]:
        r"""Returns a list of StakeInfo objects from a ``vec_u8``."""
        decoded = from_scale_encoding(vec_u8, ChainDataType.StakeInfo, is_vec=True)

        if decoded is None:
            return []

        decoded = [StakeInfo.fix_decoded_values(d) for d in decoded]

        return decoded


@dataclass
class SubnetInfo:
    r"""
    Dataclass for subnet info.
    """

    netuid: int
    rho: int
    kappa: int
    difficulty: int
    immunity_period: int
    max_allowed_validators: int
    min_allowed_weights: int
    max_weight_limit: float
    scaling_law_power: float
    subnetwork_n: int
    max_n: int
    blocks_since_epoch: int
    tempo: int
    modality: int
    # netuid -> topk percentile prunning score requirement (u16:MAX normalized.)
    connection_requirements: Dict[str, float]
    emission_value: float
    burn: Balance
    owner_ss58: str
    # adjustment_alpha: int

    @classmethod
    def from_vec_u8(cls, vec_u8: List[int]) -> Optional["SubnetInfo"]:
        r"""Returns a SubnetInfo object from a ``vec_u8``."""
        if len(vec_u8) == 0:
            return None

        decoded = from_scale_encoding(vec_u8, ChainDataType.SubnetInfo)

        if decoded is None:
            return None

        return SubnetInfo.fix_decoded_values(decoded)

    @classmethod
    def list_from_vec_u8(cls, vec_u8: List[int]) -> List["SubnetInfo"]:
        r"""Returns a list of SubnetInfo objects from a ``vec_u8``."""
        decoded = from_scale_encoding(
            vec_u8, ChainDataType.SubnetInfo, is_vec=True, is_option=True
        )

        if decoded is None:
            return []

        decoded = [SubnetInfo.fix_decoded_values(d) for d in decoded]

        return decoded

    @classmethod
    def fix_decoded_values(cls, decoded: Dict) -> "SubnetInfo":
        r"""Returns a SubnetInfo object from a decoded SubnetInfo dictionary."""
        return SubnetInfo(
            netuid=decoded["netuid"],
            rho=decoded["rho"],
            kappa=decoded["kappa"],
            difficulty=decoded["difficulty"],
            immunity_period=decoded["immunity_period"],
            max_allowed_validators=decoded["max_allowed_validators"],
            min_allowed_weights=decoded["min_allowed_weights"],
            max_weight_limit=decoded["max_weights_limit"],
            # adjustment_alpha=decoded["adjustment_alpha"],
            # bonds_moving_avg=decoded["bonds_moving_average"],
            scaling_law_power=decoded["scaling_law_power"],
            subnetwork_n=decoded["subnetwork_n"],
            max_n=decoded["max_allowed_uids"],
            blocks_since_epoch=decoded["blocks_since_last_step"],
            tempo=decoded["tempo"],
            modality=decoded["network_modality"],
            connection_requirements={
                str(int(netuid)): U16_NORMALIZED_FLOAT(int(req))
                for netuid, req in decoded["network_connect"]
            },
            emission_value=decoded["emission_values"],
            burn=Balance.from_rao(decoded["burn"]),
            owner_ss58=ss58_encode(decoded["owner"], bittensor.__ss58_format__),
        )

    def to_parameter_dict(self) -> "torch.nn.ParameterDict":
        r"""Returns a torch tensor of the subnet info."""
        return torch.nn.ParameterDict(self.__dict__)

    @classmethod
    def from_parameter_dict(
        cls, parameter_dict: "torch.nn.ParameterDict"
    ) -> "SubnetInfo":
        r"""Returns a SubnetInfo object from a torch parameter_dict."""
        return cls(**dict(parameter_dict))


@dataclass
class SubnetHyperparameters:
    r"""
    Dataclass for subnet hyperparameters.
    """

    rho: int
    kappa: int
    immunity_period: int
    min_allowed_weights: int
    max_weight_limit: float
    tempo: int
    min_difficulty: int
    max_difficulty: int
    weights_version: int
    weights_rate_limit: int
    adjustment_interval: int
    activity_cutoff: int
    registration_allowed: bool
    target_regs_per_interval: int
    min_burn: int
    max_burn: int
    bonds_moving_avg: int
    max_regs_per_block: int
    serving_rate_limit: int
    max_validators: int
    adjustment_alpha: int
    difficulty: int

    @classmethod
    def from_vec_u8(cls, vec_u8: List[int]) -> Optional["SubnetHyperparameters"]:
        r"""Returns a SubnetHyperparameters object from a ``vec_u8``."""
        if len(vec_u8) == 0:
            return None

        decoded = from_scale_encoding(vec_u8, ChainDataType.SubnetHyperparameters)

        if decoded is None:
            return None

        return SubnetHyperparameters.fix_decoded_values(decoded)

    @classmethod
    def list_from_vec_u8(cls, vec_u8: List[int]) -> List["SubnetHyperparameters"]:
        r"""Returns a list of SubnetHyperparameters objects from a ``vec_u8``."""
        decoded = from_scale_encoding(
            vec_u8, ChainDataType.SubnetHyperparameters, is_vec=True, is_option=True
        )

        if decoded is None:
            return []

        decoded = [SubnetHyperparameters.fix_decoded_values(d) for d in decoded]

        return decoded

    @classmethod
    def fix_decoded_values(cls, decoded: Dict) -> "SubnetHyperparameters":
        r"""Returns a SubnetInfo object from a decoded SubnetInfo dictionary."""
        return SubnetHyperparameters(
            rho=decoded["rho"],
            kappa=decoded["kappa"],
            immunity_period=decoded["immunity_period"],
            min_allowed_weights=decoded["min_allowed_weights"],
            max_weight_limit=decoded["max_weights_limit"],
            tempo=decoded["tempo"],
            min_difficulty=decoded["min_difficulty"],
            max_difficulty=decoded["max_difficulty"],
            weights_version=decoded["weights_version"],
            weights_rate_limit=decoded["weights_rate_limit"],
            adjustment_interval=decoded["adjustment_interval"],
            activity_cutoff=decoded["activity_cutoff"],
            registration_allowed=decoded["registration_allowed"],
            target_regs_per_interval=decoded["target_regs_per_interval"],
            min_burn=decoded["min_burn"],
            max_burn=decoded["max_burn"],
            max_regs_per_block=decoded["max_regs_per_block"],
            max_validators=decoded["max_validators"],
            serving_rate_limit=decoded["serving_rate_limit"],
            bonds_moving_avg=decoded["bonds_moving_avg"],
            adjustment_alpha=decoded["adjustment_alpha"],
            difficulty=decoded["difficulty"],
        )

    def to_parameter_dict(self) -> "torch.nn.ParameterDict":
        r"""Returns a torch tensor of the subnet hyperparameters."""
        return torch.nn.ParameterDict(self.__dict__)

    @classmethod
    def from_parameter_dict(
        cls, parameter_dict: "torch.nn.ParameterDict"
    ) -> "SubnetInfo":
        r"""Returns a SubnetHyperparameters object from a torch parameter_dict."""
        return cls(**dict(parameter_dict))


@dataclass
class IPInfo:
    r"""
    Dataclass for associated IP Info.
    """

    ip: str
    ip_type: int
    protocol: int

    def encode(self) -> Dict[str, Any]:
        r"""Returns a dictionary of the IPInfo object that can be encoded."""
        return {
            "ip": net.ip_to_int(
                self.ip
            ),  # IP type and protocol are encoded together as a u8
            "ip_type_and_protocol": ((self.ip_type << 4) + self.protocol) & 0xFF,
        }

    @classmethod
    def from_vec_u8(cls, vec_u8: List[int]) -> Optional["IPInfo"]:
        r"""Returns a IPInfo object from a ``vec_u8``."""
        if len(vec_u8) == 0:
            return None

        decoded = from_scale_encoding(vec_u8, ChainDataType.IPInfo)

        if decoded is None:
            return None

        return IPInfo.fix_decoded_values(decoded)

    @classmethod
    def list_from_vec_u8(cls, vec_u8: List[int]) -> List["IPInfo"]:
        r"""Returns a list of IPInfo objects from a ``vec_u8``."""
        decoded = from_scale_encoding(vec_u8, ChainDataType.IPInfo, is_vec=True)

        if decoded is None:
            return []

        decoded = [IPInfo.fix_decoded_values(d) for d in decoded]

        return decoded

    @classmethod
    def fix_decoded_values(cls, decoded: Dict) -> "IPInfo":
        r"""Returns a SubnetInfo object from a decoded IPInfo dictionary."""
        return IPInfo(
            ip=bittensor.utils.networking.int_to_ip(decoded["ip"]),
            ip_type=decoded["ip_type_and_protocol"] >> 4,
            protocol=decoded["ip_type_and_protocol"] & 0xF,
        )

    def to_parameter_dict(self) -> "torch.nn.ParameterDict":
        r"""Returns a torch tensor of the subnet info."""
        return torch.nn.ParameterDict(self.__dict__)

    @classmethod
    def from_parameter_dict(cls, parameter_dict: "torch.nn.ParameterDict") -> "IPInfo":
        r"""Returns a IPInfo object from a torch parameter_dict."""
        return cls(**dict(parameter_dict))


# Senate / Proposal data


class ProposalVoteData(TypedDict):
    index: int
    threshold: int
    ayes: List[str]
    nays: List[str]
    end: int


ProposalCallData = GenericCall<|MERGE_RESOLUTION|>--- conflicted
+++ resolved
@@ -276,14 +276,10 @@
         self.alpha_reserve = alpha_reserve
         self.tao_reserve = tao_reserve
         self.k = self.tao_reserve.rao * self.alpha_reserve.rao
-<<<<<<< HEAD
         if self.alpha_reserve.tao > 0:
             self.price = Balance.from_tao(self.tao_reserve.tao / self.alpha_reserve.tao)
         else:
             self.price = 0
-=======
-        self.price = Balance.from_tao(self.tao_reserve.tao / self.alpha_reserve.tao) if self.alpha_reserve.tao != 0 else 0
->>>>>>> a92ed272
 
     def __str__(self) -> str:
         return f"DynamicPool( alpha_issuance={self.alpha_issuance}, alpha_outstanding={self.alpha_outstanding}, alpha_reserve={self.alpha_reserve}, tao_reserve={self.tao_reserve}, k={self.k}, price={self.price} )"
