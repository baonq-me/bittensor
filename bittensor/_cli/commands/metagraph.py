--- conflicted
+++ resolved
@@ -50,13 +50,8 @@
             ep = metagraph.endpoint_objs[uid]
             row = [
                 str(ep.uid), 
-<<<<<<< HEAD
                 '{:.5f}'.format( metagraph.total_stake[uid]),
                 '{:.5f}'.format( metagraph.ranks[uid]), 
-=======
-                '{:.5f}'.format( metagraph.stake[uid]),
-                '{:.5f}'.format( metagraph.ranks[uid]),
->>>>>>> 88ea6d81
                 '{:.5f}'.format( metagraph.trust[uid]), 
                 '{:.5f}'.format( metagraph.consensus[uid]),
                 '{:.5f}'.format( metagraph.weight_consensus[uid]),
